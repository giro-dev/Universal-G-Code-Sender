--- conflicted
+++ resolved
@@ -28,310 +28,7 @@
 	private final BackendAPI mockBackend = EasyMock.createStrictMock(BackendAPI.class);
 	private final IController mockController = EasyMock.createStrictMock(AbstractController.class);
 	private final SystemStateBean systemState = new SystemStateBean();
-<<<<<<< HEAD
-	
-	public class MockMainWindow implements BackendAPI {
-		
-            public String commandText;
-
-        @Override
-        public void sendGcodeCommand(String commandText) {
-            this.commandText = commandText;
-            System.out.println(commandText);
-        }
-
-        @Override
-        public void sendGcodeCommand(GcodeCommand command) {
-            this.commandText = command.getCommandString();
-            System.out.println(commandText);
-        }
-
-            public int dirX, dirY, dirZ; 
-            public double stepSize;
-            public Units units;
-
-            @Override
-            public void adjustManualLocation(int dirX, int dirY, int dirZ, double stepSize, Units units) {
-                this.dirX = dirX;
-                this.dirY = dirY;
-                this.dirZ = dirZ;
-                this.units = units;
-                this.stepSize = stepSize;
-                System.out.println("dirX: "+dirX+" dirY: "+dirY+" dirZ: "+dirZ+" stepSize: "+stepSize+" units: "+units);
-            }
-
-            public Settings settings = new Settings();
-
-            @Override
-            public Settings getSettings() {
-                return settings;
-            }
-
-            @Override
-            public AbstractController getController() {
-                return controller;
-            }
-
-            @Override
-            public void updateSystemState(SystemStateBean systemStateBean) {
-
-            }
-
-            public boolean sendButtonActionPerformed = false;
-
-            @Override
-            public void send() {
-                sendButtonActionPerformed = true;
-                System.out.println("sendButtonActionPerformed");
-            }
-
-            public boolean pauseButtonActionPerformed = false;
-
-            @Override
-            public void pauseResume() {
-                pauseButtonActionPerformed = true;
-                System.out.println("pauseButtonActionPerformed");
-            }
-
-            public boolean cancelButtonActionPerformed = false;
-
-            @Override
-            public void cancel() {
-                cancelButtonActionPerformed = true;
-                System.out.println("cancelButtonActionPerformed");
-            }
-
-            public boolean returnToZeroButtonActionPerformed = false;
-
-            @Override
-            public void returnToZero() {
-                returnToZeroButtonActionPerformed = true;
-                System.out.println("returnToZeroButtonActionPerformed");
-            }
-
-            public boolean resetCoordinatesButtonActionPerformed = false;
-
-            @Override
-            public void resetCoordinatesToZero() {
-                resetCoordinatesButtonActionPerformed = true;
-                System.out.println("resetCoordinatesButtonActionPerformed");
-            }
-
-            @Override
-            public void resetCoordinateToZero(char coord) {
-                throw new UnsupportedOperationException("Not supported yet."); //To change body of generated methods, choose Tools | Templates.
-            }
-
-            @Override
-            public void connect(String firmware, String port, int baudRate) throws Exception {
-                throw new UnsupportedOperationException("Not supported yet."); //To change body of generated methods, choose Tools | Templates.
-            }
-
-            @Override
-            public boolean isConnected() {
-                throw new UnsupportedOperationException("Not supported yet."); //To change body of generated methods, choose Tools | Templates.
-            }
-
-            @Override
-            public void disconnect() throws Exception {
-                throw new UnsupportedOperationException("Not supported yet."); //To change body of generated methods, choose Tools | Templates.
-            }
-
-            @Override
-            public void applySettings(Settings settings) throws Exception {
-                throw new UnsupportedOperationException("Not supported yet."); //To change body of generated methods, choose Tools | Templates.
-            }
-
-            @Override
-            public ControlState getControlState() {
-                throw new UnsupportedOperationException("Not supported yet."); //To change body of generated methods, choose Tools | Templates.
-            }
-
-            @Override
-            public String getPauseResumeText() {
-                throw new UnsupportedOperationException("Not supported yet."); //To change body of generated methods, choose Tools | Templates.
-            }
-
-            @Override
-            public boolean isPaused() {
-                throw new UnsupportedOperationException("Not supported yet."); //To change body of generated methods, choose Tools | Templates.
-            }
-
-            @Override
-            public boolean canCancel() {
-                throw new UnsupportedOperationException("Not supported yet."); //To change body of generated methods, choose Tools | Templates.
-            }
-
-            @Override
-            public void setFile(File file) {
-                throw new UnsupportedOperationException("Not supported yet."); //To change body of generated methods, choose Tools | Templates.
-            }
-
-            @Override
-            public long getSendDuration() {
-                throw new UnsupportedOperationException("Not supported yet."); //To change body of generated methods, choose Tools | Templates.
-            }
-
-            @Override
-            public long getSendRemainingDuration() {
-                throw new UnsupportedOperationException("Not supported yet."); //To change body of generated methods, choose Tools | Templates.
-            }
-
-            @Override
-            public void applySettingsToController(Settings settings, IController controller) throws Exception {
-                throw new UnsupportedOperationException("Not supported yet."); //To change body of generated methods, choose Tools | Templates.
-            }
-
-            @Override
-            public boolean isSending() {
-                throw new UnsupportedOperationException("Not supported yet."); //To change body of generated methods, choose Tools | Templates.
-            }
-
-            @Override
-            public boolean canPause() {
-                throw new UnsupportedOperationException("Not supported yet."); //To change body of generated methods, choose Tools | Templates.
-            }
-
-            @Override
-            public long getNumRows() {
-                throw new UnsupportedOperationException("Not supported yet."); //To change body of generated methods, choose Tools | Templates.
-            }
-
-            @Override
-            public long getNumSentRows() {
-                throw new UnsupportedOperationException("Not supported yet."); //To change body of generated methods, choose Tools | Templates.
-            }
-
-            @Override
-            public long getNumRemainingRows() {
-                throw new UnsupportedOperationException("Not supported yet."); //To change body of generated methods, choose Tools | Templates.
-            }
-
-            @Override
-            public void killAlarmLock() throws Exception {
-                throw new UnsupportedOperationException("Not supported yet."); //To change body of generated methods, choose Tools | Templates.
-            }
-
-            @Override
-            public void performHomingCycle() throws Exception {
-                throw new UnsupportedOperationException("Not supported yet."); //To change body of generated methods, choose Tools | Templates.
-            }
-
-            @Override
-            public void toggleCheckMode() throws Exception {
-                throw new UnsupportedOperationException("Not supported yet."); //To change body of generated methods, choose Tools | Templates.
-            }
-
-            @Override
-            public void issueSoftReset() throws Exception {
-                throw new UnsupportedOperationException("Not supported yet."); //To change body of generated methods, choose Tools | Templates.
-            }
-
-            @Override
-            public void requestParserState() throws Exception {
-                throw new UnsupportedOperationException("Not supported yet."); //To change body of generated methods, choose Tools | Templates.
-            }
-
-            @Override
-            public File getFile() {
-                throw new UnsupportedOperationException("Not supported yet."); //To change body of generated methods, choose Tools | Templates.
-            }
-
-            @Override
-            public boolean canSend() {
-                throw new UnsupportedOperationException("Not supported yet."); //To change body of generated methods, choose Tools | Templates.
-            }
-
-            @Override
-            public void addControlStateListener(ControlStateListener listener) {
-                throw new UnsupportedOperationException("Not supported yet."); //To change body of generated methods, choose Tools | Templates.
-            }
-
-            @Override
-            public void addControllerListener(ControllerListener listener) {
-                throw new UnsupportedOperationException("Not supported yet."); //To change body of generated methods, choose Tools | Templates.
-            }
-
-            @Override
-            public void preprocessAndExportToFile(File f) throws Exception {
-                throw new UnsupportedOperationException("Not supported yet."); //To change body of generated methods, choose Tools | Templates.
-            }
-	}
-	
-	public class MockUGSController extends AbstractController{
-            @Override
-            protected void statusUpdatesRateValueChanged(int rate) {
-            }
-
-            @Override
-            protected void statusUpdatesEnabledValueChanged(boolean enabled) {
-            }
-
-            @Override
-            protected void resumeStreamingEvent() throws IOException {
-            }
-
-            @Override
-            protected void rawResponseHandler(String response) {
-            }
-
-            @Override
-            protected void pauseStreamingEvent() throws IOException {
-            }
-
-            @Override
-            protected void isReadyToSendCommandsEvent() throws Exception {
-            }
-
-            @Override
-            public long getJobLengthEstimate(Collection<String> jobLines) {
-                return 0;
-            }
-
-            @Override
-            protected void closeCommBeforeEvent() {
-            }
-
-            @Override
-            protected void closeCommAfterEvent() {
-            }
-
-            @Override
-            protected void cancelSendBeforeEvent() {
-            }
-
-            @Override
-            protected void cancelSendAfterEvent() {
-            }
-
-            public boolean performHomingCycle = false;
-
-            @Override
-            public void performHomingCycle() throws Exception {
-                performHomingCycle = true;
-            }
-
-            public boolean killAlarmLock = false;
-            @Override
-            public void killAlarmLock() throws Exception {
-                killAlarmLock = true;
-            }
-
-            public boolean toggleCheckMode = true;
-            @Override
-            public void toggleCheckMode() throws Exception {
-                toggleCheckMode = true;
-            }
-
-            @Override
-            public void currentUnits(Units units) {
-                throw new UnsupportedOperationException("Not supported yet."); //To change body of generated methods, choose Tools | Templates.
-            }
-
-	}
-=======
 	private final PendantUI pendantUI = new PendantUI(mockBackend);
->>>>>>> c7a2b29e
 	
 	@Before
 	public void setup(){
