/*
    Copyright 2016-2018 Will Winder

    This file is part of Universal Gcode Sender (UGS).

    UGS is free software: you can redistribute it and/or modify
    it under the terms of the GNU General Public License as published by
    the Free Software Foundation, either version 3 of the License, or
    (at your option) any later version.

    UGS is distributed in the hope that it will be useful,
    but WITHOUT ANY WARRANTY; without even the implied warranty of
    MERCHANTABILITY or FITNESS FOR A PARTICULAR PURPOSE.  See the
    GNU General Public License for more details.

    You should have received a copy of the GNU General Public License
    along with UGS.  If not, see <http://www.gnu.org/licenses/>.
 */
package com.willwinder.ugs.nbp.core.lifecycle;

import com.willwinder.ugs.nbp.core.control.JogActionService;
import com.willwinder.ugs.nbp.core.control.MacroService;
<<<<<<< HEAD
import com.willwinder.ugs.nbp.core.control.RunActionService;
=======
import com.willwinder.ugs.nbp.core.services.OverrideActionService;
>>>>>>> 6ffab3e2
import com.willwinder.ugs.nbp.core.services.PendantService;
import com.willwinder.ugs.nbp.core.services.SettingsChangedNotificationService;
import com.willwinder.ugs.nbp.core.services.WindowTitleUpdaterService;
import com.willwinder.ugs.nbp.core.statusline.SendStatusLineService;
import com.willwinder.ugs.nbp.lib.services.LocalizingService;
import com.willwinder.ugs.nbp.lib.lookup.CentralLookup;
import com.willwinder.universalgcodesender.Utils;
import com.willwinder.universalgcodesender.model.BackendAPI;
import com.willwinder.universalgcodesender.utils.GUIHelpers;
import com.willwinder.universalgcodesender.utils.Settings;

import java.io.File;
import java.util.HashSet;
import java.util.Map;
import java.util.Set;
import java.util.logging.Logger;

import org.netbeans.api.sendopts.CommandException;
import org.netbeans.spi.sendopts.Env;
import org.netbeans.spi.sendopts.Option;
import org.netbeans.spi.sendopts.OptionProcessor;
import org.openide.modules.OnStart;
import org.openide.util.Lookup;
import org.openide.util.lookup.ServiceProvider;
import org.openide.windows.WindowManager;

/**
 *
 * @author wwinder
 */
@ServiceProvider(service=OptionProcessor.class)
@OnStart
public class startup extends OptionProcessor implements Runnable {
    private static final Logger logger = Logger.getLogger(startup.class.getName());

    private final Option openOption = Option.additionalArguments('o', "open");

    @Override
    public void run() {
        logger.info("Loading LocalizingService...");
        Lookup.getDefault().lookup(LocalizingService.class);
        logger.info("Loading JogService...");
        Lookup.getDefault().lookup(JogActionService.class);
<<<<<<< HEAD
        logger.info("Loading ActionService...");
        Lookup.getDefault().lookup(RunActionService.class);
        logger.info("Loading MacroService...");
=======
        System.out.println("Loading OverrideActionService...");
        Lookup.getDefault().lookup(OverrideActionService.class);
        System.out.println("Loading MacroService...");
>>>>>>> 6ffab3e2
        Lookup.getDefault().lookup(MacroService.class);
        logger.info("Loading SendStatusLineService...");
        Lookup.getDefault().lookup(SendStatusLineService.class);
        logger.info("Loading SettingsChangedNotificationService...");
        Lookup.getDefault().lookup(SettingsChangedNotificationService.class);
        logger.info("Loading WindowTitleUpdaterService...");
        Lookup.getDefault().lookup(WindowTitleUpdaterService.class);
        logger.info("Loading PendantService...");
        Lookup.getDefault().lookup(PendantService.class);
        logger.info("Services loaded!");

        logger.info("Setting UGP version title.");
        Settings settings = CentralLookup.getDefault().lookup(Settings.class);
        setupVersionInformation(settings);
    }

    private void setupVersionInformation(Settings settings) {
        // Only change the window title when all the UI components are fully loaded.
        WindowManager.getDefault().invokeWhenUIReady(() -> {
            Utils.checkNightlyBuild(settings);
        });
    }

    /**
     * Register interest in the "open" option.
     */
    @Override       
    public Set getOptions() {
        HashSet set = new HashSet();
        set.add(openOption);
        return set;
    }

    /**
     * CLI Handler.
     */
    @Override
    protected void process(Env env, Map<Option, String[]> maps) throws CommandException {
        BackendAPI backend = CentralLookup.getDefault().lookup(BackendAPI.class);

        String inputFile = null;
        int count = 0;
        for (String[] files : maps.values()) {
            for (String file : files) {
                count++;
                inputFile = file;
            }
        }

        if (count == 0 || count > 1) {
            throw new CommandException(1, "Too many input files provided.");
        }

        logger.info("File to open: " + inputFile);
        GUIHelpers.openGcodeFile(new File(inputFile), backend);
    }
}<|MERGE_RESOLUTION|>--- conflicted
+++ resolved
@@ -20,11 +20,7 @@
 
 import com.willwinder.ugs.nbp.core.control.JogActionService;
 import com.willwinder.ugs.nbp.core.control.MacroService;
-<<<<<<< HEAD
-import com.willwinder.ugs.nbp.core.control.RunActionService;
-=======
 import com.willwinder.ugs.nbp.core.services.OverrideActionService;
->>>>>>> 6ffab3e2
 import com.willwinder.ugs.nbp.core.services.PendantService;
 import com.willwinder.ugs.nbp.core.services.SettingsChangedNotificationService;
 import com.willwinder.ugs.nbp.core.services.WindowTitleUpdaterService;
@@ -68,15 +64,9 @@
         Lookup.getDefault().lookup(LocalizingService.class);
         logger.info("Loading JogService...");
         Lookup.getDefault().lookup(JogActionService.class);
-<<<<<<< HEAD
-        logger.info("Loading ActionService...");
-        Lookup.getDefault().lookup(RunActionService.class);
+        logger.info("Loading OverrideActionService...");
+        Lookup.getDefault().lookup(OverrideActionService.class);
         logger.info("Loading MacroService...");
-=======
-        System.out.println("Loading OverrideActionService...");
-        Lookup.getDefault().lookup(OverrideActionService.class);
-        System.out.println("Loading MacroService...");
->>>>>>> 6ffab3e2
         Lookup.getDefault().lookup(MacroService.class);
         logger.info("Loading SendStatusLineService...");
         Lookup.getDefault().lookup(SendStatusLineService.class);
