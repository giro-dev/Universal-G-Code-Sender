package com.willwinder.ugs.nbp.jog;

<<<<<<< HEAD
import com.willwinder.ugs.nbp.jog.actions.UseSeparateStepSizeAction;
import com.willwinder.universalgcodesender.model.UnitUtils;
import com.willwinder.universalgcodesender.services.JogService;
import org.mockito.Mockito;

=======
>>>>>>> 11f2cfcc
import javax.swing.*;

public class JogPanelTest extends JFrame {
    private JogPanel jogPanel;

    public static void main(String[] args) throws Exception {
        JogPanelTest jogPanelTest = new JogPanelTest();
        jogPanelTest.start();
    }

    private void start() throws Exception {
<<<<<<< HEAD
        JogService jogService = Mockito.mock(JogService.class);
        when(jogService.getUnits()).thenReturn(UnitUtils.Units.INCH);
        jogPanel = new JogPanel(jogService, new UseSeparateStepSizeAction().getMenuPresenter());
=======
        jogPanel = new JogPanel();
>>>>>>> 11f2cfcc
        getContentPane().add(jogPanel);

        createMenuBar();

        setDefaultCloseOperation(WindowConstants.EXIT_ON_CLOSE);

        setVisible(true);

        jogPanel.setFeedRate(1000);
        jogPanel.setStepSizeXY(100);
        jogPanel.setStepSizeZ(0.01);

        setMinimumSize(jogPanel.getMinimumSize());
    }

    private void createMenuBar() {
        JMenu fileMenu = new JMenu("File");
        JMenuBar menuBar = new JMenuBar();
        menuBar.add(fileMenu);

        JMenuItem menuItem = new JMenuItem("Enabled");
        menuItem.addActionListener(e -> jogPanel.setEnabled(true));
        fileMenu.add(menuItem);

        menuItem = new JMenuItem("Disabled");
        menuItem.addActionListener(e -> jogPanel.setEnabled(false));
        fileMenu.add(menuItem);

        menuItem = new JMenuItem("Use Z step size");
        menuItem.addActionListener(e -> jogPanel.setUseStepSizeZ(true));
        fileMenu.add(menuItem);

        menuItem = new JMenuItem("Don't use Z step size");
        menuItem.addActionListener(e -> jogPanel.setUseStepSizeZ(false));
        fileMenu.add(menuItem);

        setJMenuBar(menuBar);
    }
}<|MERGE_RESOLUTION|>--- conflicted
+++ resolved
@@ -1,13 +1,6 @@
 package com.willwinder.ugs.nbp.jog;
 
-<<<<<<< HEAD
-import com.willwinder.ugs.nbp.jog.actions.UseSeparateStepSizeAction;
-import com.willwinder.universalgcodesender.model.UnitUtils;
-import com.willwinder.universalgcodesender.services.JogService;
-import org.mockito.Mockito;
 
-=======
->>>>>>> 11f2cfcc
 import javax.swing.*;
 
 public class JogPanelTest extends JFrame {
@@ -19,13 +12,7 @@
     }
 
     private void start() throws Exception {
-<<<<<<< HEAD
-        JogService jogService = Mockito.mock(JogService.class);
-        when(jogService.getUnits()).thenReturn(UnitUtils.Units.INCH);
-        jogPanel = new JogPanel(jogService, new UseSeparateStepSizeAction().getMenuPresenter());
-=======
         jogPanel = new JogPanel();
->>>>>>> 11f2cfcc
         getContentPane().add(jogPanel);
 
         createMenuBar();
