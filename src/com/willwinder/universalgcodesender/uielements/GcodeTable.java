/*
 * Customized JTable with helpers to coordinate common operations.
 */

/*
    Copywrite 2013-2016 Will Winder

    This file is part of Universal Gcode Sender (UGS).

    UGS is free software: you can redistribute it and/or modify
    it under the terms of the GNU General Public License as published by
    the Free Software Foundation, either version 3 of the License, or
    (at your option) any later version.

    UGS is distributed in the hope that it will be useful,
    but WITHOUT ANY WARRANTY; without even the implied warranty of
    MERCHANTABILITY or FITNESS FOR A PARTICULAR PURPOSE.  See the
    GNU General Public License for more details.

    You should have received a copy of the GNU General Public License
    along with UGS.  If not, see <http://www.gnu.org/licenses/>.
 */
package com.willwinder.universalgcodesender.uielements;

import com.willwinder.universalgcodesender.i18n.Localization;
import com.willwinder.universalgcodesender.types.GcodeCommand;
import java.awt.BorderLayout;
import java.awt.Color;
import java.awt.Dimension;
import java.awt.EventQueue;
import java.awt.Rectangle;
import java.io.File;
import java.io.PrintWriter;
import java.util.logging.Level;
import java.util.logging.Logger;
import javax.swing.BoxLayout;
import javax.swing.JButton;
import javax.swing.JFrame;
import javax.swing.JPanel;
import javax.swing.JScrollPane;
import javax.swing.JTable;
import javax.swing.JTextArea;
import javax.swing.table.DefaultTableModel;
import javax.swing.table.TableColumn;
import org.apache.commons.lang3.StringUtils;

/**
 *
 * @author wwinder
 */
public class GcodeTable extends JTable {
    public static void main(String[] args) {
        JFrame frame = new JFrame();
        frame.setTitle("Persistent JTable Test");
        frame.setSize(300,200);
        frame.setBackground(Color.gray);

        JPanel topPanel = new JPanel();
        topPanel.setLayout(new BorderLayout());
        frame.getContentPane().add(topPanel);

        JScrollPane scrollPane = new JScrollPane();
        //topPanel.add(scrollPane);

        String columns[] = {"Column 1", "Column 2", "Column 3", "Checkbox"};
        Class columnData[] = { String.class, String.class, String.class, Boolean.class};
        final GcodeTable table = new GcodeTable();
        scrollPane.setViewportView(table);

        final JTextArea text = new JTextArea();

        JButton addDataButton = new JButton();
        addDataButton.setText("Add num rows:");
        addDataButton.setEnabled(true);
        addDataButton.addActionListener(new java.awt.event.ActionListener() {
            int rowNum = 1;
            @Override
            public void actionPerformed(java.awt.event.ActionEvent evt) {
                final int num = Integer.parseInt(text.getText());
                EventQueue.invokeLater(() -> {
                    for (int i = 0; i < num; i++) {
                        table.addRow(new GcodeCommand("Command " + rowNum++));
                        Thread.yield();
                    }
                });
            }
        });


        BoxLayout bl = new BoxLayout(topPanel, BoxLayout.Y_AXIS);
        topPanel.setLayout(bl);
        topPanel.add(addDataButton);
        topPanel.add(text);
        topPanel.add(scrollPane);

        frame.setVisible(true);
    }

    static final Logger logger = Logger.getLogger(GcodeTable.class.getName());

    //GcodeTableModel model = null;
    DefaultTableModel model = null;
    File persistTo = null;
    PrintWriter writer = null;
    int maxLines = -1;

    private boolean autoWindowScroll = false;
    private int offset = 0;
    private boolean first = true;
    
    final private static int COL_INDEX_COMMAND       = 0;
    final private static int COL_INDEX_ORIG_COMMAND  = 1;
    final private static int COL_INDEX_SENT          = 2;
    final private static int COL_INDEX_DONE          = 3;
    final private static int COL_INDEX_RESPONSE      = 4;

    static String[] columnNames = {
        Localization.getString("gcodeTable.command"),
        Localization.getString("gcodeTable.originalcommand"),
        Localization.getString("gcodeTable.sent"),
        Localization.getString("gcodeTable.done"),
        Localization.getString("gcodeTable.response")
    };
    static Class[] columnTypes =  {
        String.class,
        String.class,
        Boolean.class,
        Boolean.class,
        String.class
    };
    
    public GcodeTable() {
        //model = new GcodeTableModel(null, columnNames, columnTypes);
        model = new DefaultTableModel(null, columnNames) {
            @Override
            public Class<?> getColumnClass(int idx) {
                return columnTypes[idx];
            }
        };

        this.setModel(model);
        getTableHeader().setReorderingAllowed(false);
    }

    public void setPersistenceProperties(File f, int maxLines) {
        try {
            this.persistTo = f;
            writer = new PrintWriter(f, "UTF-8");
            writer.append(StringUtils.join(columnNames,","));
        } catch(Exception e) {
            logger.log(Level.SEVERE, "Failed to open file.", e);
        }
    }
    
    @Override
    public void setBounds(int x, int y, int width, int height)
    {
        super.setBounds(x, y, width, height);

        // This is totally bogus, but they look alright when I throw in a max
        // width for the boolean columns.
        setPreferredColumnWidths(new double[] {0.25, 0.3, 0.2, 0.2, 0.2} );

        getColumnModel().getColumn(COL_INDEX_SENT).setResizable(false);
        getColumnModel().getColumn(COL_INDEX_SENT).setMaxWidth(50);
        getColumnModel().getColumn(COL_INDEX_DONE).setResizable(false);
        getColumnModel().getColumn(COL_INDEX_DONE).setMaxWidth(50);
    }
    
    public void setAutoWindowScroll(boolean autoWindowScroll) {
        this.autoWindowScroll = autoWindowScroll;
    }

    /**
     * Delete all rows from the table.
     */
    public void clear() {
        while (model.getRowCount()>0){
            model.removeRow(0);
        }
        //model.dropData();
        this.offset = 0;
        this.first = true;
    }
    
    /**
     * Update table with a GcodeCommand.
     */
    public void addRow(final GcodeCommand command) {
<<<<<<< HEAD
        String commandString = command.getCommandString();
        if (command.isComment()) {
            commandString = "; " + command.getComment();
        }
        else if (command.hasComment()) {
            commandString += "; " + command.getComment();
        }

        if (command.getCommandNumber() != getModel().getRowCount()) {
            System.err.println("command number "+command.getCommandNumber()+" doesn't match row " + getModel().getRowCount());
        }
//        command.setCommandNumber(getModel().getRowCount());
        ((GcodeTableModel)this.getModel()).addRow(new Object[]{
            commandString,
=======
        if (first) {
            offset = command.getCommandNumber() * -1;
            first = false;
        }
        model.addRow(new Object[]{
            command.getCommandString(),
            command.getOriginalCommandString(),
>>>>>>> c7a2b29e
            command.isSent(),
            command.isDone(),
            command.getResponse()});
        
        scrollTable(this.getRowCount());
    }
    
    /**
     * Update table with a GcodeCommand.
     */
    public void updateRow(final GcodeCommand command) {
        
        String commandString = command.getCommandString();
        int row = command.getCommandNumber() + offset;
        
        // Check for modified command string
        String val = (String)model.getValueAt(row, COL_INDEX_COMMAND);
        if (!command.isComment() && commandString != model.getValueAt(row, COL_INDEX_COMMAND)) {
            System.out.printf("Row mismatch [%s] does not match row %d [%s].]\n", commandString, row, model.getValueAt(row, COL_INDEX_COMMAND) ) ;
        }

        model.setValueAt(command.isSent(),      row, COL_INDEX_SENT);
        model.setValueAt(command.isDone(),      row, COL_INDEX_DONE);
        model.setValueAt(command.getResponse(), row, COL_INDEX_RESPONSE);
        
        scrollTable(row);
    }
    
    /**
     * Helper function to scroll table to specific row number.
     */
    private void scrollTable(int toRow) {
        // Scroll if selected.
        if (this.autoWindowScroll) {
            if (isVisible()) {
                scrollToVisible(toRow);
            }
        }
    }
    
    /**
     * Helper function to set preferred widths as a percentage.
     * http://stackoverflow.com/questions/1046005/jtable-column-resize-isnt-working
     */
    private void setPreferredColumnWidths(double[] percentages) {
        Dimension tableDim = getPreferredSize();

        double total = 0;

        for (int i = 0; i < getColumnModel().getColumnCount(); i++) {
            total += percentages[i];
        }

        for (int i = 0; i < getColumnModel().getColumnCount(); i++) {
            TableColumn column = getColumnModel().getColumn(i);
            column.setPreferredWidth(
                 (int)(tableDim.width * (percentages[i] / total)));
        }
    }
    
    /**
     * Helper function to scroll table to specific row.
     */
    private void scrollToVisible(int rowIndex) {
        getSelectionModel().setSelectionInterval(rowIndex, rowIndex);
        scrollRectToVisible(new Rectangle(getCellRect(rowIndex, 0, true)));
    }

    public void setOffset() {
        setOffset(this.getRowCount());
    }

    public void setOffset(int offset) {
        this.offset = offset;
    }

    @Override
    public boolean isCellEditable(int row, int column) {
        return false;
    }
}<|MERGE_RESOLUTION|>--- conflicted
+++ resolved
@@ -187,22 +187,6 @@
      * Update table with a GcodeCommand.
      */
     public void addRow(final GcodeCommand command) {
-<<<<<<< HEAD
-        String commandString = command.getCommandString();
-        if (command.isComment()) {
-            commandString = "; " + command.getComment();
-        }
-        else if (command.hasComment()) {
-            commandString += "; " + command.getComment();
-        }
-
-        if (command.getCommandNumber() != getModel().getRowCount()) {
-            System.err.println("command number "+command.getCommandNumber()+" doesn't match row " + getModel().getRowCount());
-        }
-//        command.setCommandNumber(getModel().getRowCount());
-        ((GcodeTableModel)this.getModel()).addRow(new Object[]{
-            commandString,
-=======
         if (first) {
             offset = command.getCommandNumber() * -1;
             first = false;
@@ -210,7 +194,6 @@
         model.addRow(new Object[]{
             command.getCommandString(),
             command.getOriginalCommandString(),
->>>>>>> c7a2b29e
             command.isSent(),
             command.isDone(),
             command.getResponse()});
