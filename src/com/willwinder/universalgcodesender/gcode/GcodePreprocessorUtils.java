/*
 * Collection of useful command preprocessor methods.
 */

/*
    Copywrite 2013 Will Winder

    This file is part of Universal Gcode Sender (UGS).

    UGS is free software: you can redistribute it and/or modify
    it under the terms of the GNU General Public License as published by
    the Free Software Foundation, either version 3 of the License, or
    (at your option) any later version.

    UGS is distributed in the hope that it will be useful,
    but WITHOUT ANY WARRANTY; without even the implied warranty of
    MERCHANTABILITY or FITNESS FOR A PARTICULAR PURPOSE.  See the
    GNU General Public License for more details.

    You should have received a copy of the GNU General Public License
    along with UGS.  If not, see <http://www.gnu.org/licenses/>.
 */
package com.willwinder.universalgcodesender.gcode;

import com.willwinder.universalgcodesender.i18n.Localization;
import java.text.DecimalFormat;
import java.util.ArrayList;
import java.util.List;
import java.util.regex.Matcher;
import java.util.regex.Pattern;
import javax.vecmath.Point3d;

/**
 *
 * @author wwinder
 */
public class GcodePreprocessorUtils {

    public static final String EMPTY = "";
    private static Pattern COMMENT_PAREN = Pattern.compile("\\([^\\(]*\\)");
    private static Pattern COMMENT_SEMICOLON = Pattern.compile(";.*");
    private static Pattern COMMENTPARSE = Pattern.compile("(?<=\\()[^\\(\\)]*|(?<=\\;).*|%");
    private static Pattern WHITESPACE = Pattern.compile("\\s");
<<<<<<< HEAD
=======
    private static Pattern M30 = Pattern.compile("[Mm]30");
>>>>>>> cc41b8a2
    private static Pattern gPattern = Pattern.compile("[Gg]0*(\\d+)");

    private static int decimalLength = -1;
    private static Pattern decimalPattern;
    private static DecimalFormat decimalFormatter;

    /**
     * Searches the command string for an 'f' and replaces the speed value 
     * between the 'f' and the next space with a percentage of that speed.
     * In that way all speed values become a ratio of the provided speed 
     * and don't get overridden with just a fixed speed.
     */
    static public String overrideSpeed(String command, double speed) {
        String returnString = command;
        
        // Check if command sets feed speed.
        Pattern pattern = Pattern.compile("F([0-9.]+)", Pattern.CASE_INSENSITIVE);
        Matcher matcher = pattern.matcher(command);
        if (matcher.find()){
            Double originalFeedRate = Double.parseDouble(matcher.group(1));
            //System.out.println( "Found feed     " + originalFeedRate.toString() );
            Double newFeedRate      = originalFeedRate * speed / 100.0;
            //System.out.println( "Change to feed " + newFeedRate.toString() );
            returnString = matcher.replaceAll( "F" + newFeedRate.toString() );
        }

        return returnString;
    }
    
    /**
     * Removes any comments within parentheses or beginning with a semi-colon.
     */
    static public String removeComment(String command) {
        String newCommand = command;

        // Remove any comments within ( parentheses ) using regex "\([^\(]*\)"
        newCommand = COMMENT_PAREN.matcher(command).replaceAll(EMPTY);
        newCommand = COMMENT_SEMICOLON.matcher(newCommand).replaceAll(EMPTY);

        // Don't send these to the controller.
        if (newCommand.endsWith("%")) {
            newCommand = newCommand.substring(0, newCommand.length()-1);
        }
        
        return newCommand.trim();
    }
    
    /**
     * Searches for a comment in the input string and returns the first match.
     */
    static public String parseComment(String command) {
        String comment = EMPTY;

        // REGEX: Find any comment, includes the comment characters:
        //              "(?<=\()[^\(\)]*|(?<=\;)[^;]*"
        //              "(?<=\\()[^\\(\\)]*|(?<=\\;)[^;]*"
        Matcher matcher = COMMENTPARSE.matcher(command);
        if (matcher.find()){
            comment = matcher.group(0);
        }

        return comment;
    }
    
    static public String truncateDecimals(int length, String command) {
        if (length != decimalLength) {
            //Only build the decimal formatter if the truncation length has changed.
            updateDecimalFormatter(length);

        }
        Matcher matcher = decimalPattern.matcher(command);

        // Build up the truncated command.
        Double d;
        StringBuffer sb = new StringBuffer();
        while (matcher.find()) {
            d = Double.parseDouble(matcher.group());
            matcher.appendReplacement(sb, decimalFormatter.format(d));
        }
        matcher.appendTail(sb);
        
        // Return new command.
        return sb.toString();
    }

    private static void updateDecimalFormatter(int length) {
        StringBuilder df = new StringBuilder();

        // Build up the decimal formatter.
        df.append("#");

        if (length != 0) {
            df.append(".");
        }
        for (int i = 0; i < length; i++) {
            df.append('#');
        }

        decimalFormatter = new DecimalFormat(df.toString(), Localization.dfs);

        // Build up the regular expression.
        df = new StringBuilder();
        df.append("\\d+\\.\\d");
        for (int i = 0; i < length; i++) {
            df.append("\\d");
        }
        df.append('+');
        decimalPattern = Pattern.compile(df.toString());
        decimalLength = length;
    }


    static public String removeAllWhitespace(String command) {
        return WHITESPACE.matcher(command).replaceAll(EMPTY);
<<<<<<< HEAD
=======
    }

    static public String removeM30(String command) {
        return M30.matcher(command).replaceAll(EMPTY);
>>>>>>> cc41b8a2
    }
    
    static public List<String> parseCodes(List<String> args, char code) {
        List<String> l = new ArrayList<>();
        char address = Character.toUpperCase(code);
        
        for (String s : args) {
            if (s.length() > 0 && Character.toUpperCase(s.charAt(0)) == address) {
                l.add(s.substring(1));
            }
        }
        
        return l;
    }
    

    static public List<Integer> parseGCodes(String command) {
        Matcher matcher = gPattern.matcher(command);
        List<Integer> codes = new ArrayList<>();
        
        while (matcher.find()) {
            codes.add(Integer.parseInt(matcher.group(1)));
        }
        
        return codes;
    }

    static private Pattern mPattern = Pattern.compile("[Mm]0*(\\d+)");
    static public List<Integer> parseMCodes(String command) {
        Matcher matcher = gPattern.matcher(command);
        List<Integer> codes = new ArrayList<>();
        
        while (matcher.find()) {
            codes.add(Integer.parseInt(matcher.group(1)));
        }
        
        return codes;
    }

    /**
     * Update a point given the arguments of a command.
     */
    static public Point3d updatePointWithCommand(String command, Point3d initial, boolean absoluteMode) {
        List<String> l = GcodePreprocessorUtils.splitCommand(command);
        return updatePointWithCommand(l, initial, absoluteMode);
    }
    
    /**
     * Update a point given the arguments of a command, using a pre-parsed list.
     */
    static public Point3d updatePointWithCommand(List<String> commandArgs, Point3d initial, boolean absoluteMode) {

        double x = parseCoord(commandArgs, 'X');
        double y = parseCoord(commandArgs, 'Y');
        double z = parseCoord(commandArgs, 'Z');

        return updatePointWithCommand(initial, x, y, z, absoluteMode);
    }

    /**
     * Update a point given the new coordinates.
     */
    static public Point3d updatePointWithCommand(Point3d initial, double x, double y, double z, boolean absoluteMode) {

        Point3d newPoint = new Point3d(initial.x, initial.y, initial.z);

        if (absoluteMode) {
            if (!Double.isNaN(x)) {
                newPoint.x = x;
            }
            if (!Double.isNaN(y)) {
                newPoint.y = y;
            }
            if (!Double.isNaN(z)) {
                newPoint.z = z;
            }
        } else {
            if (!Double.isNaN(x)) {
                newPoint.x += x;
            }
            if (!Double.isNaN(y)) {
                newPoint.y += y;
            }
            if (!Double.isNaN(z)) {
                newPoint.z += z;
            }
        }

        return newPoint;
    }
    
    static public Point3d updateCenterWithCommand(List<String> commandArgs, Point3d initial, Point3d nextPoint, boolean absoluteIJKMode, boolean clockwise) {
        double i      = parseCoord(commandArgs, 'I');
        double j      = parseCoord(commandArgs, 'J');
        double k      = parseCoord(commandArgs, 'K');
        double radius = parseCoord(commandArgs, 'R');
        
        if (Double.isNaN(i) && Double.isNaN(j) && Double.isNaN(k)) {
            return GcodePreprocessorUtils.convertRToCenter(
                            initial, nextPoint, radius, absoluteIJKMode,
                            clockwise);
        }

        return updatePointWithCommand(initial, i, j, k, absoluteIJKMode);

    }
        
    static public String generateG1FromPoints(final Point3d start, final Point3d end, final boolean absoluteMode, DecimalFormat formatter) {
        DecimalFormat df = formatter;
        if (df == null) {
            df = new DecimalFormat("#.####");
        }
        
        StringBuilder sb = new StringBuilder();
        sb.append("G1");

        if (absoluteMode) {
            if (!Double.isNaN(end.x)) {
                sb.append("X");
                sb.append(df.format(end.x));
            }
            if (!Double.isNaN(end.y)) {
                sb.append("Y");
                sb.append(df.format(end.y));
            }
            if (!Double.isNaN(end.z)) {
                sb.append("Z");
                sb.append(df.format(end.z));
            }
        } else { // calculate offsets.
            if (!Double.isNaN(end.x)) {
                sb.append("X");
                sb.append(df.format(end.x-start.x));
            }
            if (!Double.isNaN(end.y)) {
                sb.append("Y");
                sb.append(df.format(end.y-start.x));
            }
            if (!Double.isNaN(end.z)) {
                sb.append("Z");
                sb.append(df.format(end.z-start.x));
            }
        }
        
        return sb.toString();
    }
    
    /**
     * Splits a gcode command by each word/argument, doesn't care about spaces.
     * This command is about the same speed as the string.split(" ") command,
     * but might be a little faster using precompiled regex.
     */
    static public List<String> splitCommand(String command) {
        List<String> l = new ArrayList<>();
        boolean readNumeric = false;
        StringBuilder sb = new StringBuilder();
        
        for (int i = 0; i < command.length(); i++){
            char c = command.charAt(i);
                        
            // If the last character was numeric (readNumeric is true) and this
            // character is a letter or whitespace, then we hit a boundary.
            if (readNumeric && !Character.isDigit(c) && c != '.') {
                readNumeric = false; // reset flag.
                
                l.add(sb.toString());
                sb = new StringBuilder();
                
                if (Character.isLetter(c)) {
                    sb.append(c);
                }
            }

            else if (Character.isDigit(c) || c == '.' || c == '-') {
                sb.append(c);
                readNumeric = true;
            }
            
            else if (Character.isLetter(c)) {
                sb.append(c);
            }
        }
        
        // Add final one
        if (sb.length() > 0) {
            l.add(sb.toString());
        }
        
        return l;
    }
    
    // TODO: Replace everything that uses this with a loop that loops through
    //       the string and creates a hash with all the values.
    static public double parseCoord(List<String> argList, char c)
    {
        char address = Character.toUpperCase(c);
        for(String t : argList)
        {
            if (t.length() > 0 && Character.toUpperCase(t.charAt(0)) == address)
            {
                return Double.parseDouble(t.substring(1));
            }
        }
        return Double.NaN;
    }
    
    static public List<String> convertArcsToLines(Point3d start, Point3d end) {
        List<String> l = new ArrayList<>();
        
        return l;
    }
    
    static public Point3d convertRToCenter(Point3d start, Point3d end, double radius, boolean absoluteIJK, boolean clockwise) {
        double R = radius;
        Point3d center = new Point3d();
        
        // This math is copied from GRBL in gcode.c
        double x = end.x - start.x;
        double y = end.y - start.y;

        double h_x2_div_d = 4 * R*R - x*x - y*y;
        if (h_x2_div_d < 0) { System.out.println("Error computing arc radius."); }
        h_x2_div_d = (-Math.sqrt(h_x2_div_d)) / Math.hypot(x, y);

        if (clockwise == false) {
            h_x2_div_d = -h_x2_div_d;
        }

        // Special message from gcoder to software for which radius
        // should be used.
        if (R < 0) {
            h_x2_div_d = -h_x2_div_d;
            // TODO: Places that use this need to run ABS on radius.
            radius = -radius;
        }

        double offsetX = 0.5*(x-(y*h_x2_div_d));
        double offsetY = 0.5*(y+(x*h_x2_div_d));

        if (!absoluteIJK) {
            center.x = start.x + offsetX;
            center.y = start.y + offsetY;
        } else {
            center.x = offsetX;
            center.y = offsetY;
        }

        return center;
    }

    /** 
     * Return the angle in radians when going from start to end.
     */
    static public double getAngle(final Point3d start, final Point3d end) {
        double deltaX = end.x - start.x;
        double deltaY = end.y - start.y;

        double angle = 0.0;

        if (deltaX != 0) { // prevent div by 0
            // it helps to know what quadrant you are in
            if (deltaX > 0 && deltaY >= 0) {  // 0 - 90
                angle = Math.atan(deltaY/deltaX);
            } else if (deltaX < 0 && deltaY >= 0) { // 90 to 180
                angle = Math.PI - Math.abs(Math.atan(deltaY/deltaX));
            } else if (deltaX < 0 && deltaY < 0) { // 180 - 270
                angle = Math.PI + Math.abs(Math.atan(deltaY/deltaX));
            } else if (deltaX > 0 && deltaY < 0) { // 270 - 360
                angle = Math.PI * 2 - Math.abs(Math.atan(deltaY/deltaX));
            }
        }
        else {
            // 90 deg
            if (deltaY > 0) {
                angle = Math.PI / 2.0;
            }
            // 270 deg
            else {
                angle = Math.PI * 3.0 / 2.0;
            }
        }
      
        return angle;
    }

    static public double calculateSweep(double startAngle, double endAngle, boolean isCw) {
        double sweep;

        // Full circle
        if (startAngle == endAngle) {
            sweep = (Math.PI * 2);
            // Arcs
        } else {
            // Account for full circles and end angles of 0/360
            if (endAngle == 0) {
                endAngle = Math.PI * 2;
            }
            // Calculate distance along arc.
            if (!isCw && endAngle < startAngle) {
                sweep = ((Math.PI * 2 - startAngle) + endAngle);
            } else if (isCw && endAngle > startAngle) {
                sweep = ((Math.PI * 2 - endAngle) + startAngle);
            } else {
                sweep = Math.abs(endAngle - startAngle);
            }
        }

        return sweep;
    }

    /**
     * Generates the points along an arc including the start and end points.
     */
    static public List<Point3d> generatePointsAlongArcBDring(final Point3d start, final Point3d end, final Point3d center, boolean clockwise, double R, double minArcLength, double arcSegmentLength) {
        double radius = R;

        // Calculate radius if necessary.
        if (radius == 0) {
            radius = Math.sqrt(Math.pow(start.x - center.x, 2.0) + Math.pow(end.y - center.y, 2.0));
        }

        double startAngle = GcodePreprocessorUtils.getAngle(center, start);
        double endAngle = GcodePreprocessorUtils.getAngle(center, end);
        double sweep = GcodePreprocessorUtils.calculateSweep(startAngle, endAngle, clockwise);

        // Convert units.
        double arcLength = sweep * radius;

        // If this arc doesn't meet the minimum threshold, don't expand.
        if (minArcLength > 0 && arcLength < minArcLength) {
            return null;
        }

        int numPoints = 20;

        if (arcSegmentLength <= 0 && minArcLength > 0) {
            arcSegmentLength = (sweep * radius) / minArcLength;
        }

        if (arcSegmentLength > 0) {
            numPoints = (int)Math.ceil(arcLength/arcSegmentLength);
        }

        return GcodePreprocessorUtils.generatePointsAlongArcBDring(start, end, center, clockwise, radius, startAngle, sweep, numPoints);
    }

    /**
     * Generates the points along an arc including the start and end points.
     */
    static public List<Point3d> generatePointsAlongArcBDring(final Point3d p1,
            final Point3d p2, final Point3d center, boolean isCw, double radius, 
            double startAngle, double sweep, int numPoints) {

        Point3d lineStart = new Point3d(p1.x, p1.y, p1.z);
        List<Point3d> segments = new ArrayList<>();
        double angle;

        // Calculate radius if necessary.
        if (radius == 0) {
            radius = Math.sqrt(Math.pow(p1.x - center.x, 2.0) + Math.pow(p1.y - center.y, 2.0));
        }

        double zIncrement = (p2.z - p1.z) / numPoints;
        for(int i=0; i<numPoints; i++)
        {
            if (isCw) {
                angle = (startAngle - i * sweep/numPoints);
            } else {
                angle = (startAngle + i * sweep/numPoints);
            }

            if (angle >= Math.PI * 2) {
                angle = angle - Math.PI * 2;
            }

            lineStart.x = Math.cos(angle) * radius + center.x;
            lineStart.y = Math.sin(angle) * radius + center.y;
            lineStart.z += zIncrement;
            
            segments.add(new Point3d(lineStart));
        }
        
        segments.add(new Point3d(p2));

        return segments;
    }
}<|MERGE_RESOLUTION|>--- conflicted
+++ resolved
@@ -41,10 +41,7 @@
     private static Pattern COMMENT_SEMICOLON = Pattern.compile(";.*");
     private static Pattern COMMENTPARSE = Pattern.compile("(?<=\\()[^\\(\\)]*|(?<=\\;).*|%");
     private static Pattern WHITESPACE = Pattern.compile("\\s");
-<<<<<<< HEAD
-=======
     private static Pattern M30 = Pattern.compile("[Mm]30");
->>>>>>> cc41b8a2
     private static Pattern gPattern = Pattern.compile("[Gg]0*(\\d+)");
 
     private static int decimalLength = -1;
@@ -159,13 +156,10 @@
 
     static public String removeAllWhitespace(String command) {
         return WHITESPACE.matcher(command).replaceAll(EMPTY);
-<<<<<<< HEAD
-=======
     }
 
     static public String removeM30(String command) {
         return M30.matcher(command).replaceAll(EMPTY);
->>>>>>> cc41b8a2
     }
     
     static public List<String> parseCodes(List<String> args, char code) {
