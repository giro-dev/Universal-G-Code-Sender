/*
 * MainWindow.java
 *
 * Created on Jun 26, 2012, 3:04:38 PM
 */

/*
    Copywrite 2012-2015 Will Winder

    This file is part of Universal Gcode Sender (UGS).

    UGS is free software: you can redistribute it and/or modify
    it under the terms of the GNU General Public License as published by
    the Free Software Foundation, either version 3 of the License, or
    (at your option) any later version.

    UGS is distributed in the hope that it will be useful,
    but WITHOUT ANY WARRANTY; without even the implied warranty of
    MERCHANTABILITY or FITNESS FOR A PARTICULAR PURPOSE.  See the
    GNU General Public License for more details.

    You should have received a copy of the GNU General Public License
    along with UGS.  If not, see <http://www.gnu.org/licenses/>.
 */

package com.willwinder.universalgcodesender;

import com.willwinder.universalgcodesender.AbstractController;
import com.willwinder.universalgcodesender.utils.CommUtils;
import com.willwinder.universalgcodesender.utils.FirmwareUtils;
import com.willwinder.universalgcodesender.GrblController;
import com.willwinder.universalgcodesender.utils.Settings;
import com.willwinder.universalgcodesender.utils.SettingsFactory;
import com.willwinder.universalgcodesender.Utils;
import com.willwinder.universalgcodesender.utils.Version;
import com.willwinder.universalgcodesender.i18n.Localization;
import com.willwinder.universalgcodesender.model.BackendAPI;
import com.willwinder.universalgcodesender.pendantui.PendantUI;
import com.willwinder.universalgcodesender.types.GcodeCommand;
import com.willwinder.universalgcodesender.uielements.ConnectionSettingsDialog;
import com.willwinder.universalgcodesender.uielements.GcodeFileTypeFilter;
import com.willwinder.universalgcodesender.uielements.GrblFirmwareSettingsDialog;
import com.willwinder.universalgcodesender.uielements.StepSizeSpinnerModel;
import com.willwinder.universalgcodesender.visualizer.VisualizerWindow;
import com.willwinder.universalgcodesender.model.ControlStateEvent;
import com.willwinder.universalgcodesender.listeners.ControlStateListener;
import com.willwinder.universalgcodesender.listeners.ControllerListener;
import com.willwinder.universalgcodesender.model.GUIBackend;
import com.willwinder.universalgcodesender.model.Utils.Units;
import java.awt.Color;
import java.awt.Dimension;
import java.awt.KeyEventDispatcher;
import java.awt.KeyboardFocusManager;
import java.awt.event.ActionEvent;
import java.awt.event.ActionListener;
import java.awt.event.ComponentEvent;
import java.awt.event.ComponentListener;
import java.awt.event.KeyEvent;
import java.awt.event.KeyListener;
import java.io.File;
import java.io.FileNotFoundException;
import java.io.IOException;
import java.math.BigDecimal;
import java.math.RoundingMode;
import java.util.ArrayList;
import java.util.List;
import java.util.logging.Level;
import java.util.logging.Logger;
import javax.swing.JFileChooser;
import javax.swing.JFrame;
import javax.swing.JOptionPane;
import javax.swing.Timer;
import javax.swing.text.DefaultCaret;
import javax.vecmath.Point3d;

/**
 *
 * @author wwinder
 */
public class MainWindow extends javax.swing.JFrame 
implements KeyListener, ControllerListener, ControlStateListener {
    private static final Logger logger = Logger.getLogger(MainWindow.class.getName());

<<<<<<< HEAD
    final private static String VERSION = Version.getVersion() + " " + Version.getTimestamp();
=======
    final private static String VERSION = Version.getVersion() + " / " + Version.getTimestamp();
>>>>>>> cc41b8a2
    static Boolean showNightlyWarning = true;
    
    private PendantUI pendantUI;
    public Settings settings;
    
    BackendAPI backend;
    
    // My Variables
    private javax.swing.JFileChooser fileChooser;

    // TODO: Move command history box into a self contained object.
    private int commandNum = -1;
    private List<String> manualCommandHistory;

    // Other windows
    VisualizerWindow vw = null;
    
    // Duration timer
    private Timer timer;
    
    /** Creates new form MainWindow */
    public MainWindow(BackendAPI backend) {
        if (MainWindow.showNightlyWarning && MainWindow.VERSION.contains("nightly")) {
            java.awt.EventQueue.invokeLater(new Runnable() { @Override public void run() {
                String message = 
                          "This version of Universal Gcode Sender is a nightly build.\n"
                        + "It contains all of the latest features and improvements, \n"
                        + "but may also have bugs that still need to be fixed.\n"
                        + "\n"
                        + "If you encounter any problems, please report them on github.";
                JOptionPane.showMessageDialog(new JFrame(), message, 
                    "", JOptionPane.INFORMATION_MESSAGE);
        }});
        }
        this.backend = backend;
        this.settings = SettingsFactory.loadSettings();
        initComponents();
        initProgram();
        backend.addControllerListener(this);
        backend.addControlStateListener(this);
        
        arrowMovementEnabled.setSelected(settings.isManualModeEnabled());
        stepSizeSpinner.setValue(settings.getManualModeStepSize());
        boolean unitsAreMM = settings.getDefaultUnits().equals("mm");
        mmRadioButton.setSelected(unitsAreMM);
        inchRadioButton.setSelected(!unitsAreMM);
        fileChooser = new JFileChooser(settings.getLastOpenedFilename());
        commPortComboBox.setSelectedItem(settings.getPort());
        baudrateSelectionComboBox.setSelectedItem(settings.getPortRate());
        scrollWindowCheckBox.setSelected(settings.isScrollWindowEnabled());
        checkScrollWindow();
        showVerboseOutputCheckBox.setSelected(settings.isVerboseOutputEnabled());
        firmwareComboBox.setSelectedItem(settings.getFirmwareVersion());
        customGcodeText1.setText(settings.getCustomGcode1());
        customGcodeText2.setText(settings.getCustomGcode2());
        customGcodeText3.setText(settings.getCustomGcode3());
        customGcodeText4.setText(settings.getCustomGcode4());
        customGcodeText5.setText(settings.getCustomGcode5());
        setSize(settings.getMainWindowSettings().width, settings.getMainWindowSettings().height);
        setLocation(settings.getMainWindowSettings().xLocation, settings.getMainWindowSettings().yLocation);
//        mw.setSize(java.awt.GraphicsEnvironment.getLocalGraphicsEnvironment().getMaximumWindowBounds().width, java.awt.GraphicsEnvironment.getLocalGraphicsEnvironment().getMaximumWindowBounds().width);

        
        initFileChooser();
        
        Runtime.getRuntime().addShutdownHook(new Thread() {
            @Override
            public void run() {
                if (fileChooser.getSelectedFile() != null ) {
                    settings.setLastOpenedFilename(fileChooser.getSelectedFile().getAbsolutePath());
                }
                
                settings.setDefaultUnits(inchRadioButton.isSelected() ? "inch" : "mm");
                settings.setManualModeStepSize(getStepSize());
                settings.setManualModeEnabled(arrowMovementEnabled.isSelected());
                settings.setPort(commPortComboBox.getSelectedItem().toString());
                settings.setPortRate(baudrateSelectionComboBox.getSelectedItem().toString());
                settings.setScrollWindowEnabled(scrollWindowCheckBox.isSelected());
                settings.setVerboseOutputEnabled(showVerboseOutputCheckBox.isSelected());
                settings.setFirmwareVersion(firmwareComboBox.getSelectedItem().toString());
                settings.setCustomGcode1(customGcodeText1.getText());
                settings.setCustomGcode2(customGcodeText2.getText());
                settings.setCustomGcode3(customGcodeText3.getText());
                settings.setCustomGcode4(customGcodeText4.getText());
                settings.setCustomGcode5(customGcodeText5.getText());
                SettingsFactory.saveSettings(settings);
                
                if(pendantUI!=null){
                    pendantUI.stop();
                }
            }
        });
    }
    
    /**
     * @param args the command line arguments
     */
    public static void main(String args[]) {
        
        /* Set the Nimbus look and feel */
        //<editor-fold defaultstate="collapsed" desc=" Look and feel setting code (optional) ">
        /* If Nimbus (introduced in Java SE 6) is not available, stay with the default look and feel.
         * For details see http://download.oracle.com/javase/tutorial/uiswing/lookandfeel/plaf.html 
         */
        try {
            for (javax.swing.UIManager.LookAndFeelInfo info : javax.swing.UIManager.getInstalledLookAndFeels()) {
                if ("Nimbus".equals(info.getName())) {
                    javax.swing.UIManager.setLookAndFeel(info.getClassName());
                    break;
                }
            }
        } catch (ClassNotFoundException ex) {
            java.util.logging.Logger.getLogger(MainWindow.class.getName()).log(java.util.logging.Level.SEVERE, null, ex);
        } catch (InstantiationException ex) {
            java.util.logging.Logger.getLogger(MainWindow.class.getName()).log(java.util.logging.Level.SEVERE, null, ex);
        } catch (IllegalAccessException ex) {
            java.util.logging.Logger.getLogger(MainWindow.class.getName()).log(java.util.logging.Level.SEVERE, null, ex);
        } catch (javax.swing.UnsupportedLookAndFeelException ex) {
            java.util.logging.Logger.getLogger(MainWindow.class.getName()).log(java.util.logging.Level.SEVERE, null, ex);
        }
        //</editor-fold>
        
         /* Create the form */
        GUIBackend backend = new GUIBackend();
        final MainWindow mw = new MainWindow(backend);
        
        Dimension dim = java.awt.Toolkit.getDefaultToolkit().getScreenSize();

        /* Apply the settings to the MainWindow bofore showing it */
        mw.arrowMovementEnabled.setSelected(mw.settings.isManualModeEnabled());
        mw.stepSizeSpinner.setValue(mw.settings.getManualModeStepSize());
        boolean unitsAreMM = mw.settings.getDefaultUnits().equals("mm");
        mw.mmRadioButton.setSelected(unitsAreMM);
        mw.inchRadioButton.setSelected(!unitsAreMM);
        mw.fileChooser = new JFileChooser(mw.settings.getLastOpenedFilename());
        mw.commPortComboBox.setSelectedItem(mw.settings.getPort());
        mw.baudrateSelectionComboBox.setSelectedItem(mw.settings.getPortRate());
        mw.scrollWindowCheckBox.setSelected(mw.settings.isScrollWindowEnabled());
        mw.showVerboseOutputCheckBox.setSelected(mw.settings.isVerboseOutputEnabled());
        mw.firmwareComboBox.setSelectedItem(mw.settings.getFirmwareVersion());
        mw.customGcodeText1.setText(mw.settings.getCustomGcode1());
        mw.customGcodeText2.setText(mw.settings.getCustomGcode2());
        mw.customGcodeText3.setText(mw.settings.getCustomGcode3());
        mw.customGcodeText4.setText(mw.settings.getCustomGcode4());
        mw.customGcodeText5.setText(mw.settings.getCustomGcode5());
        mw.setSize(mw.settings.getMainWindowSettings().width, mw.settings.getMainWindowSettings().height);
        mw.setLocation(mw.settings.getMainWindowSettings().xLocation, mw.settings.getMainWindowSettings().yLocation);
//        mw.setSize(java.awt.GraphicsEnvironment.getLocalGraphicsEnvironment().getMaximumWindowBounds().width, java.awt.GraphicsEnvironment.getLocalGraphicsEnvironment().getMaximumWindowBounds().width);
        
        mw.addComponentListener(new ComponentListener() {
            @Override
            public void componentResized(ComponentEvent ce) {
                mw.settings.getMainWindowSettings().height = ce.getComponent().getSize().height;
                mw.settings.getMainWindowSettings().width = ce.getComponent().getSize().width;
            }

            @Override
            public void componentMoved(ComponentEvent ce) {
                mw.settings.getMainWindowSettings().xLocation = ce.getComponent().getLocation().x;
                mw.settings.getMainWindowSettings().yLocation = ce.getComponent().getLocation().y;
            }

            @Override
            public void componentShown(ComponentEvent ce) {}
            @Override
            public void componentHidden(ComponentEvent ce) {}
        });

        /* Display the form */
        java.awt.EventQueue.invokeLater(new Runnable() {

            @Override
            public void run() {
                mw.setVisible(true);
            }
        });
        
        mw.initFileChooser();
        
        Runtime.getRuntime().addShutdownHook(new Thread() {
            @Override
            public void run() {
                if (mw.fileChooser.getSelectedFile() != null ) {
                    mw.settings.setLastOpenedFilename(mw.fileChooser.getSelectedFile().getAbsolutePath());
                }
                
                mw.settings.setDefaultUnits(mw.inchRadioButton.isSelected() ? "inch" : "mm");
                mw.settings.setManualModeStepSize(mw.getStepSize());
                mw.settings.setManualModeEnabled(mw.arrowMovementEnabled.isSelected());
                mw.settings.setPort(mw.commPortComboBox.getSelectedItem().toString());
                mw.settings.setPortRate(mw.baudrateSelectionComboBox.getSelectedItem().toString());
                mw.settings.setScrollWindowEnabled(mw.scrollWindowCheckBox.isSelected());
                mw.settings.setVerboseOutputEnabled(mw.showVerboseOutputCheckBox.isSelected());
                mw.settings.setFirmwareVersion(mw.firmwareComboBox.getSelectedItem().toString());
                SettingsFactory.saveSettings(mw.settings);
                
                if(mw.pendantUI!=null){
                	mw.pendantUI.stop();
                }
            }
        });
    }

    /** This method is called from within the constructor to
     * initialize the form.
     * WARNING: Do NOT modify this code. The content of this method is
     * always regenerated by the Form Editor.
     */
    @SuppressWarnings("unchecked")
    // <editor-fold defaultstate="collapsed" desc="Generated Code">//GEN-BEGIN:initComponents
    private void initComponents() {

        lineBreakGroup = new javax.swing.ButtonGroup();
        jTabbedPane1 = new javax.swing.JTabbedPane();
        jMenuItem1 = new javax.swing.JMenuItem();
        jMenuItem3 = new javax.swing.JMenuItem();
        jMenuItem4 = new javax.swing.JMenuItem();
        jogUnitsGroup = new javax.swing.ButtonGroup();
        scrollWindowCheckBox = new javax.swing.JCheckBox();
        bottomTabbedPane = new javax.swing.JTabbedPane();
        jScrollPane2 = new javax.swing.JScrollPane();
        consoleTextArea = new javax.swing.JTextArea();
        jScrollPane1 = new javax.swing.JScrollPane();
        commandTable = new com.willwinder.universalgcodesender.uielements.GcodeTable();
        controlContextTabbedPane = new javax.swing.JTabbedPane();
        commandsPanel = new javax.swing.JPanel();
        commandLabel = new javax.swing.JLabel();
        commandTextField = new javax.swing.JTextField();
        fileModePanel = new javax.swing.JPanel();
        sendButton = new javax.swing.JButton();
        pauseButton = new javax.swing.JButton();
        cancelButton = new javax.swing.JButton();
        visualizeButton = new javax.swing.JButton();
        browseButton = new javax.swing.JButton();
        fileTextField = new javax.swing.JTextField();
        fileLabel = new javax.swing.JLabel();
        saveButton = new javax.swing.JButton();
        fileRunPanel = new javax.swing.JPanel();
        remainingTimeValueLabel = new javax.swing.JLabel();
        sentRowsValueLabel = new javax.swing.JLabel();
        remainingRowsLabel = new javax.swing.JLabel();
        rowsValueLabel = new javax.swing.JLabel();
        remainingTimeLabel = new javax.swing.JLabel();
        durationValueLabel = new javax.swing.JLabel();
        durationLabel = new javax.swing.JLabel();
        remainingRowsValueLabel = new javax.swing.JLabel();
        sentRowsLabel = new javax.swing.JLabel();
        rowsLabel = new javax.swing.JLabel();
        machineControlPanel = new javax.swing.JPanel();
        resetCoordinatesButton = new javax.swing.JButton();
        returnToZeroButton = new javax.swing.JButton();
        keyboardMovementPanel = new javax.swing.JPanel();
        stepSizeSpinner = new javax.swing.JSpinner();
        arrowMovementEnabled = new javax.swing.JCheckBox();
        movementButtonPanel = new javax.swing.JPanel();
        zMinusButton = new javax.swing.JButton();
        yMinusButton = new javax.swing.JButton();
        xPlusButton = new javax.swing.JButton();
        xMinusButton = new javax.swing.JButton();
        zPlusButton = new javax.swing.JButton();
        yPlusButton = new javax.swing.JButton();
        stepSizeLabel = new javax.swing.JLabel();
        inchRadioButton = new javax.swing.JRadioButton();
        mmRadioButton = new javax.swing.JRadioButton();
        performHomingCycleButton = new javax.swing.JButton();
        killAlarmLock = new javax.swing.JButton();
        toggleCheckMode = new javax.swing.JButton();
        helpButtonMachineControl = new javax.swing.JButton();
        softResetMachineControl = new javax.swing.JButton();
        requestStateInformation = new javax.swing.JButton();
        resetXButton = new javax.swing.JButton();
        resetYButton = new javax.swing.JButton();
        resetZButton = new javax.swing.JButton();
        macroPanel = new javax.swing.JPanel();
        customGcodeButton4 = new javax.swing.JButton();
        customGcodeButton3 = new javax.swing.JButton();
        customGcodeButton2 = new javax.swing.JButton();
        customGcodeButton1 = new javax.swing.JButton();
        customGcodeButton5 = new javax.swing.JButton();
        customGcodeText1 = new javax.swing.JTextField();
        customGcodeText2 = new javax.swing.JTextField();
        customGcodeText3 = new javax.swing.JTextField();
        customGcodeText4 = new javax.swing.JTextField();
        customGcodeText5 = new javax.swing.JTextField();
        macroInstructions = new javax.swing.JLabel();
        connectionPanel = new javax.swing.JPanel();
        commPortComboBox = new javax.swing.JComboBox();
        baudrateSelectionComboBox = new javax.swing.JComboBox();
        opencloseButton = new javax.swing.JButton();
        refreshButton = new javax.swing.JButton();
        baudLabel = new javax.swing.JLabel();
        portLabel = new javax.swing.JLabel();
        firmwareLabel = new javax.swing.JLabel();
        firmwareComboBox = new javax.swing.JComboBox();
        showVerboseOutputCheckBox = new javax.swing.JCheckBox();
        statusPanel = new javax.swing.JPanel();
        activeStateLabel = new javax.swing.JLabel();
        activeStateValueLabel = new javax.swing.JLabel();
        machinePosition = new javax.swing.JLabel();
        machinePositionXLabel = new javax.swing.JLabel();
        machinePositionYLabel = new javax.swing.JLabel();
        machinePositionZLabel = new javax.swing.JLabel();
        workPositionLabel = new javax.swing.JLabel();
        workPositionXLabel = new javax.swing.JLabel();
        workPositionYLabel = new javax.swing.JLabel();
        workPositionZLabel = new javax.swing.JLabel();
        machinePositionXValueLabel = new javax.swing.JLabel();
        machinePositionYValueLabel = new javax.swing.JLabel();
        machinePositionZValueLabel = new javax.swing.JLabel();
        workPositionXValueLabel = new javax.swing.JLabel();
        workPositionYValueLabel = new javax.swing.JLabel();
        workPositionZValueLabel = new javax.swing.JLabel();
        latestCommentValueLabel = new javax.swing.JLabel();
        latestCommentLabel = new javax.swing.JLabel();
        mainMenuBar = new javax.swing.JMenuBar();
        settingsMenu = new javax.swing.JMenu();
        grblConnectionSettingsMenuItem = new javax.swing.JMenuItem();
        firmwareSettingsMenu = new javax.swing.JMenu();
        grblFirmwareSettingsMenuItem = new javax.swing.JMenuItem();
        PendantMenu = new javax.swing.JMenu();
        startPendantServerButton = new javax.swing.JMenuItem();
        stopPendantServerButton = new javax.swing.JMenuItem();

        jMenuItem1.setText("jMenuItem1");

        jMenuItem3.setText("jMenuItem3");

        jMenuItem4.setText("jMenuItem4");

        setDefaultCloseOperation(javax.swing.WindowConstants.EXIT_ON_CLOSE);
        setMinimumSize(new java.awt.Dimension(640, 520));

        scrollWindowCheckBox.setSelected(true);
        scrollWindowCheckBox.setText("Scroll output window");
        scrollWindowCheckBox.addActionListener(new java.awt.event.ActionListener() {
            public void actionPerformed(java.awt.event.ActionEvent evt) {
                scrollWindowCheckBoxActionPerformed(evt);
            }
        });

        bottomTabbedPane.setBorder(javax.swing.BorderFactory.createTitledBorder(""));
        bottomTabbedPane.setMinimumSize(new java.awt.Dimension(0, 0));
        bottomTabbedPane.setPreferredSize(new java.awt.Dimension(468, 100));

        consoleTextArea.setColumns(20);
        consoleTextArea.setRows(5);
        consoleTextArea.setMaximumSize(new java.awt.Dimension(32767, 32767));
        consoleTextArea.setMinimumSize(new java.awt.Dimension(0, 0));
        jScrollPane2.setViewportView(consoleTextArea);

        bottomTabbedPane.addTab("Console", jScrollPane2);

        commandTable.setModel(new com.willwinder.universalgcodesender.uielements.GcodeTableModel());
        commandTable.setMaximumSize(new java.awt.Dimension(32767, 32767));
        commandTable.getTableHeader().setReorderingAllowed(false);
        jScrollPane1.setViewportView(commandTable);

        bottomTabbedPane.addTab("Command Table", jScrollPane1);

        controlContextTabbedPane.setBorder(javax.swing.BorderFactory.createTitledBorder(""));
        controlContextTabbedPane.setMinimumSize(new java.awt.Dimension(395, 175));

        commandLabel.setText("Command");

        commandTextField.setEnabled(false);
        commandTextField.addActionListener(new java.awt.event.ActionListener() {
            public void actionPerformed(java.awt.event.ActionEvent evt) {
                commandTextFieldActionPerformed(evt);
            }
        });

        org.jdesktop.layout.GroupLayout commandsPanelLayout = new org.jdesktop.layout.GroupLayout(commandsPanel);
        commandsPanel.setLayout(commandsPanelLayout);
        commandsPanelLayout.setHorizontalGroup(
            commandsPanelLayout.createParallelGroup(org.jdesktop.layout.GroupLayout.LEADING)
            .add(commandsPanelLayout.createSequentialGroup()
                .addContainerGap()
                .add(commandsPanelLayout.createParallelGroup(org.jdesktop.layout.GroupLayout.LEADING)
                    .add(commandTextField)
                    .add(commandsPanelLayout.createSequentialGroup()
                        .add(commandLabel)
                        .add(0, 595, Short.MAX_VALUE)))
                .addContainerGap())
        );
        commandsPanelLayout.setVerticalGroup(
            commandsPanelLayout.createParallelGroup(org.jdesktop.layout.GroupLayout.LEADING)
            .add(commandsPanelLayout.createSequentialGroup()
                .addContainerGap()
                .add(commandLabel)
                .addPreferredGap(org.jdesktop.layout.LayoutStyle.RELATED)
                .add(commandTextField, org.jdesktop.layout.GroupLayout.PREFERRED_SIZE, org.jdesktop.layout.GroupLayout.DEFAULT_SIZE, org.jdesktop.layout.GroupLayout.PREFERRED_SIZE)
                .addContainerGap(143, Short.MAX_VALUE))
        );

        controlContextTabbedPane.addTab("Commands", commandsPanel);

        fileModePanel.setMinimumSize(new java.awt.Dimension(389, 150));

        sendButton.setText("Send");
        sendButton.setEnabled(false);
        sendButton.addActionListener(new java.awt.event.ActionListener() {
            public void actionPerformed(java.awt.event.ActionEvent evt) {
                sendButtonActionPerformed(evt);
            }
        });

        pauseButton.setText("Pause");
        pauseButton.setEnabled(false);
        pauseButton.addActionListener(new java.awt.event.ActionListener() {
            public void actionPerformed(java.awt.event.ActionEvent evt) {
                pauseButtonActionPerformed(evt);
            }
        });

        cancelButton.setText("Cancel");
        cancelButton.setEnabled(false);
        cancelButton.addActionListener(new java.awt.event.ActionListener() {
            public void actionPerformed(java.awt.event.ActionEvent evt) {
                cancelButtonActionPerformed(evt);
            }
        });

        visualizeButton.setText("Visualize");
        visualizeButton.setEnabled(false);
        visualizeButton.addActionListener(new java.awt.event.ActionListener() {
            public void actionPerformed(java.awt.event.ActionEvent evt) {
                visualizeButtonActionPerformed(evt);
            }
        });

        browseButton.setText("Browse");
        browseButton.addActionListener(new java.awt.event.ActionListener() {
            public void actionPerformed(java.awt.event.ActionEvent evt) {
                browseButtonActionPerformed(evt);
            }
        });

        fileTextField.setEnabled(false);

        fileLabel.setText("File");

        saveButton.setText("Save");
        saveButton.setEnabled(false);
        saveButton.setMaximumSize(new java.awt.Dimension(88, 29));
        saveButton.setMinimumSize(new java.awt.Dimension(88, 29));
        saveButton.addActionListener(new java.awt.event.ActionListener() {
            public void actionPerformed(java.awt.event.ActionEvent evt) {
                saveButtonActionPerformed(evt);
            }
        });

        remainingTimeValueLabel.setText("--:--:--");

        sentRowsValueLabel.setText("0");

        remainingRowsLabel.setHorizontalAlignment(javax.swing.SwingConstants.RIGHT);
        remainingRowsLabel.setText("Remaining Rows:");
        remainingRowsLabel.setCursor(new java.awt.Cursor(java.awt.Cursor.DEFAULT_CURSOR));
        remainingRowsLabel.setMaximumSize(null);
        remainingRowsLabel.setMinimumSize(new java.awt.Dimension(106, 14));
        remainingRowsLabel.setPreferredSize(new java.awt.Dimension(106, 14));

        rowsValueLabel.setText("0");

        remainingTimeLabel.setText("Estimated Time Remaining:");

        durationValueLabel.setText("00:00:00");

        durationLabel.setText("Duration:");

        remainingRowsValueLabel.setText("0");

        sentRowsLabel.setHorizontalAlignment(javax.swing.SwingConstants.RIGHT);
        sentRowsLabel.setText("Sent Rows:");
        sentRowsLabel.setCursor(new java.awt.Cursor(java.awt.Cursor.DEFAULT_CURSOR));
        sentRowsLabel.setMaximumSize(null);
        sentRowsLabel.setMinimumSize(new java.awt.Dimension(106, 14));
        sentRowsLabel.setPreferredSize(new java.awt.Dimension(106, 14));

        rowsLabel.setHorizontalAlignment(javax.swing.SwingConstants.RIGHT);
        rowsLabel.setText("Rows In File:");
        rowsLabel.setCursor(new java.awt.Cursor(java.awt.Cursor.DEFAULT_CURSOR));
        rowsLabel.setMinimumSize(new java.awt.Dimension(106, 14));
        rowsLabel.setPreferredSize(new java.awt.Dimension(106, 14));

        org.jdesktop.layout.GroupLayout fileRunPanelLayout = new org.jdesktop.layout.GroupLayout(fileRunPanel);
        fileRunPanel.setLayout(fileRunPanelLayout);
        fileRunPanelLayout.setHorizontalGroup(
            fileRunPanelLayout.createParallelGroup(org.jdesktop.layout.GroupLayout.LEADING)
            .add(fileRunPanelLayout.createSequentialGroup()
                .addContainerGap()
                .add(fileRunPanelLayout.createParallelGroup(org.jdesktop.layout.GroupLayout.LEADING)
                    .add(org.jdesktop.layout.GroupLayout.TRAILING, remainingRowsLabel, org.jdesktop.layout.GroupLayout.PREFERRED_SIZE, org.jdesktop.layout.GroupLayout.DEFAULT_SIZE, org.jdesktop.layout.GroupLayout.PREFERRED_SIZE)
                    .add(org.jdesktop.layout.GroupLayout.TRAILING, remainingTimeLabel)
                    .add(org.jdesktop.layout.GroupLayout.TRAILING, sentRowsLabel, org.jdesktop.layout.GroupLayout.PREFERRED_SIZE, org.jdesktop.layout.GroupLayout.DEFAULT_SIZE, org.jdesktop.layout.GroupLayout.PREFERRED_SIZE)
                    .add(org.jdesktop.layout.GroupLayout.TRAILING, rowsLabel, org.jdesktop.layout.GroupLayout.PREFERRED_SIZE, org.jdesktop.layout.GroupLayout.DEFAULT_SIZE, org.jdesktop.layout.GroupLayout.PREFERRED_SIZE)
                    .add(org.jdesktop.layout.GroupLayout.TRAILING, durationLabel))
                .addPreferredGap(org.jdesktop.layout.LayoutStyle.RELATED)
                .add(fileRunPanelLayout.createParallelGroup(org.jdesktop.layout.GroupLayout.LEADING, false)
                    .add(durationValueLabel, org.jdesktop.layout.GroupLayout.DEFAULT_SIZE, org.jdesktop.layout.GroupLayout.DEFAULT_SIZE, Short.MAX_VALUE)
                    .add(remainingRowsValueLabel, org.jdesktop.layout.GroupLayout.DEFAULT_SIZE, org.jdesktop.layout.GroupLayout.DEFAULT_SIZE, Short.MAX_VALUE)
                    .add(sentRowsValueLabel, org.jdesktop.layout.GroupLayout.DEFAULT_SIZE, org.jdesktop.layout.GroupLayout.DEFAULT_SIZE, Short.MAX_VALUE)
                    .add(remainingTimeValueLabel, org.jdesktop.layout.GroupLayout.DEFAULT_SIZE, org.jdesktop.layout.GroupLayout.DEFAULT_SIZE, Short.MAX_VALUE)
                    .add(rowsValueLabel, org.jdesktop.layout.GroupLayout.PREFERRED_SIZE, 56, org.jdesktop.layout.GroupLayout.PREFERRED_SIZE))
                .addContainerGap())
        );
        fileRunPanelLayout.setVerticalGroup(
            fileRunPanelLayout.createParallelGroup(org.jdesktop.layout.GroupLayout.LEADING)
            .add(fileRunPanelLayout.createSequentialGroup()
                .addContainerGap()
                .add(fileRunPanelLayout.createParallelGroup(org.jdesktop.layout.GroupLayout.TRAILING)
                    .add(fileRunPanelLayout.createSequentialGroup()
                        .add(rowsValueLabel, org.jdesktop.layout.GroupLayout.PREFERRED_SIZE, 14, org.jdesktop.layout.GroupLayout.PREFERRED_SIZE)
                        .addPreferredGap(org.jdesktop.layout.LayoutStyle.RELATED)
                        .add(sentRowsValueLabel, org.jdesktop.layout.GroupLayout.PREFERRED_SIZE, 14, org.jdesktop.layout.GroupLayout.PREFERRED_SIZE)
                        .addPreferredGap(org.jdesktop.layout.LayoutStyle.RELATED)
                        .add(remainingRowsValueLabel))
                    .add(fileRunPanelLayout.createSequentialGroup()
                        .add(rowsLabel, org.jdesktop.layout.GroupLayout.PREFERRED_SIZE, 14, org.jdesktop.layout.GroupLayout.PREFERRED_SIZE)
                        .addPreferredGap(org.jdesktop.layout.LayoutStyle.RELATED)
                        .add(sentRowsLabel, org.jdesktop.layout.GroupLayout.PREFERRED_SIZE, 14, org.jdesktop.layout.GroupLayout.PREFERRED_SIZE)
                        .addPreferredGap(org.jdesktop.layout.LayoutStyle.RELATED)
                        .add(remainingRowsLabel, org.jdesktop.layout.GroupLayout.PREFERRED_SIZE, org.jdesktop.layout.GroupLayout.DEFAULT_SIZE, org.jdesktop.layout.GroupLayout.PREFERRED_SIZE)))
                .addPreferredGap(org.jdesktop.layout.LayoutStyle.RELATED)
                .add(fileRunPanelLayout.createParallelGroup(org.jdesktop.layout.GroupLayout.BASELINE)
                    .add(remainingTimeLabel)
                    .add(remainingTimeValueLabel))
                .addPreferredGap(org.jdesktop.layout.LayoutStyle.RELATED)
                .add(fileRunPanelLayout.createParallelGroup(org.jdesktop.layout.GroupLayout.BASELINE)
                    .add(durationValueLabel)
                    .add(durationLabel))
                .addContainerGap())
        );

        org.jdesktop.layout.GroupLayout fileModePanelLayout = new org.jdesktop.layout.GroupLayout(fileModePanel);
        fileModePanel.setLayout(fileModePanelLayout);
        fileModePanelLayout.setHorizontalGroup(
            fileModePanelLayout.createParallelGroup(org.jdesktop.layout.GroupLayout.LEADING)
            .add(fileModePanelLayout.createSequentialGroup()
                .addContainerGap()
                .add(fileTextField)
                .addContainerGap())
            .add(org.jdesktop.layout.GroupLayout.TRAILING, fileModePanelLayout.createSequentialGroup()
                .add(fileModePanelLayout.createParallelGroup(org.jdesktop.layout.GroupLayout.LEADING)
                    .add(fileModePanelLayout.createSequentialGroup()
                        .add(2, 2, 2)
                        .add(sendButton, org.jdesktop.layout.GroupLayout.PREFERRED_SIZE, 68, org.jdesktop.layout.GroupLayout.PREFERRED_SIZE)
                        .addPreferredGap(org.jdesktop.layout.LayoutStyle.RELATED)
                        .add(pauseButton, org.jdesktop.layout.GroupLayout.PREFERRED_SIZE, 95, org.jdesktop.layout.GroupLayout.PREFERRED_SIZE)
                        .addPreferredGap(org.jdesktop.layout.LayoutStyle.RELATED)
                        .add(cancelButton)
                        .addPreferredGap(org.jdesktop.layout.LayoutStyle.RELATED, org.jdesktop.layout.GroupLayout.DEFAULT_SIZE, Short.MAX_VALUE)
                        .add(visualizeButton))
                    .add(fileModePanelLayout.createSequentialGroup()
                        .add(fileModePanelLayout.createParallelGroup(org.jdesktop.layout.GroupLayout.LEADING)
                            .add(fileModePanelLayout.createSequentialGroup()
                                .add(8, 8, 8)
                                .add(fileLabel))
                            .add(fileModePanelLayout.createSequentialGroup()
                                .addContainerGap()
                                .add(fileRunPanel, org.jdesktop.layout.GroupLayout.PREFERRED_SIZE, org.jdesktop.layout.GroupLayout.DEFAULT_SIZE, org.jdesktop.layout.GroupLayout.PREFERRED_SIZE)))
                        .add(0, 0, Short.MAX_VALUE)))
                .addPreferredGap(org.jdesktop.layout.LayoutStyle.RELATED)
                .add(fileModePanelLayout.createParallelGroup(org.jdesktop.layout.GroupLayout.LEADING)
                    .add(fileModePanelLayout.createSequentialGroup()
                        .add(6, 6, 6)
                        .add(saveButton, org.jdesktop.layout.GroupLayout.PREFERRED_SIZE, org.jdesktop.layout.GroupLayout.DEFAULT_SIZE, org.jdesktop.layout.GroupLayout.PREFERRED_SIZE))
                    .add(browseButton))
                .add(8, 8, 8))
        );
        fileModePanelLayout.setVerticalGroup(
            fileModePanelLayout.createParallelGroup(org.jdesktop.layout.GroupLayout.LEADING)
            .add(fileModePanelLayout.createSequentialGroup()
                .add(fileLabel)
                .addPreferredGap(org.jdesktop.layout.LayoutStyle.RELATED)
                .add(fileTextField, org.jdesktop.layout.GroupLayout.DEFAULT_SIZE, org.jdesktop.layout.GroupLayout.DEFAULT_SIZE, org.jdesktop.layout.GroupLayout.PREFERRED_SIZE)
                .addPreferredGap(org.jdesktop.layout.LayoutStyle.RELATED)
                .add(fileModePanelLayout.createParallelGroup(org.jdesktop.layout.GroupLayout.LEADING)
                    .add(org.jdesktop.layout.GroupLayout.TRAILING, browseButton)
                    .add(fileModePanelLayout.createParallelGroup(org.jdesktop.layout.GroupLayout.BASELINE)
                        .add(sendButton)
                        .add(pauseButton)
                        .add(cancelButton)
                        .add(visualizeButton)))
                .addPreferredGap(org.jdesktop.layout.LayoutStyle.RELATED)
                .add(fileModePanelLayout.createParallelGroup(org.jdesktop.layout.GroupLayout.LEADING)
                    .add(fileModePanelLayout.createSequentialGroup()
                        .add(saveButton, org.jdesktop.layout.GroupLayout.PREFERRED_SIZE, org.jdesktop.layout.GroupLayout.DEFAULT_SIZE, org.jdesktop.layout.GroupLayout.PREFERRED_SIZE)
                        .add(0, 99, Short.MAX_VALUE))
                    .add(fileRunPanel, org.jdesktop.layout.GroupLayout.DEFAULT_SIZE, org.jdesktop.layout.GroupLayout.DEFAULT_SIZE, Short.MAX_VALUE))
                .addContainerGap())
        );

        controlContextTabbedPane.addTab("File Mode", fileModePanel);

        resetCoordinatesButton.setText("Reset Zero");
        resetCoordinatesButton.setEnabled(false);
        resetCoordinatesButton.addActionListener(new java.awt.event.ActionListener() {
            public void actionPerformed(java.awt.event.ActionEvent evt) {
                resetCoordinatesButtonActionPerformed(evt);
            }
        });

        returnToZeroButton.setText("Return to Zero");
        returnToZeroButton.setEnabled(false);
        returnToZeroButton.addActionListener(new java.awt.event.ActionListener() {
            public void actionPerformed(java.awt.event.ActionEvent evt) {
                returnToZeroButtonActionPerformed(evt);
            }
        });

        stepSizeSpinner.setModel(new StepSizeSpinnerModel(1.0, 0.0, null, 1.0));
        stepSizeSpinner.setEnabled(false);
        stepSizeSpinner.addChangeListener(new javax.swing.event.ChangeListener() {
            public void stateChanged(javax.swing.event.ChangeEvent evt) {
                stepSizeSpinnerStateChanged(evt);
            }
        });

        arrowMovementEnabled.setText("Enable Keyboard Movement");
        arrowMovementEnabled.setEnabled(false);

        zMinusButton.setText("Z-");
        zMinusButton.setEnabled(false);
        zMinusButton.addActionListener(new java.awt.event.ActionListener() {
            public void actionPerformed(java.awt.event.ActionEvent evt) {
                zMinusButtonActionPerformed(evt);
            }
        });

        yMinusButton.setText("Y-");
        yMinusButton.setEnabled(false);
        yMinusButton.addActionListener(new java.awt.event.ActionListener() {
            public void actionPerformed(java.awt.event.ActionEvent evt) {
                yMinusButtonActionPerformed(evt);
            }
        });

        xPlusButton.setText("X+");
        xPlusButton.setEnabled(false);
        xPlusButton.addActionListener(new java.awt.event.ActionListener() {
            public void actionPerformed(java.awt.event.ActionEvent evt) {
                xPlusButtonActionPerformed(evt);
            }
        });

        xMinusButton.setText("X-");
        xMinusButton.setEnabled(false);
        xMinusButton.addActionListener(new java.awt.event.ActionListener() {
            public void actionPerformed(java.awt.event.ActionEvent evt) {
                xMinusButtonActionPerformed(evt);
            }
        });

        zPlusButton.setText("Z+");
        zPlusButton.setEnabled(false);
        zPlusButton.addActionListener(new java.awt.event.ActionListener() {
            public void actionPerformed(java.awt.event.ActionEvent evt) {
                zPlusButtonActionPerformed(evt);
            }
        });

        yPlusButton.setText("Y+");
        yPlusButton.setEnabled(false);
        yPlusButton.addActionListener(new java.awt.event.ActionListener() {
            public void actionPerformed(java.awt.event.ActionEvent evt) {
                yPlusButtonActionPerformed(evt);
            }
        });

        org.jdesktop.layout.GroupLayout movementButtonPanelLayout = new org.jdesktop.layout.GroupLayout(movementButtonPanel);
        movementButtonPanel.setLayout(movementButtonPanelLayout);
        movementButtonPanelLayout.setHorizontalGroup(
            movementButtonPanelLayout.createParallelGroup(org.jdesktop.layout.GroupLayout.LEADING)
            .add(movementButtonPanelLayout.createSequentialGroup()
                .add(xMinusButton, org.jdesktop.layout.GroupLayout.PREFERRED_SIZE, 50, org.jdesktop.layout.GroupLayout.PREFERRED_SIZE)
                .addPreferredGap(org.jdesktop.layout.LayoutStyle.RELATED)
                .add(movementButtonPanelLayout.createParallelGroup(org.jdesktop.layout.GroupLayout.TRAILING)
                    .add(yPlusButton, org.jdesktop.layout.GroupLayout.PREFERRED_SIZE, 50, org.jdesktop.layout.GroupLayout.PREFERRED_SIZE)
                    .add(yMinusButton, org.jdesktop.layout.GroupLayout.PREFERRED_SIZE, 50, org.jdesktop.layout.GroupLayout.PREFERRED_SIZE))
                .addPreferredGap(org.jdesktop.layout.LayoutStyle.RELATED)
                .add(xPlusButton, org.jdesktop.layout.GroupLayout.DEFAULT_SIZE, 50, org.jdesktop.layout.GroupLayout.PREFERRED_SIZE)
                .addPreferredGap(org.jdesktop.layout.LayoutStyle.UNRELATED)
                .add(movementButtonPanelLayout.createParallelGroup(org.jdesktop.layout.GroupLayout.LEADING)
                    .add(org.jdesktop.layout.GroupLayout.TRAILING, zMinusButton, org.jdesktop.layout.GroupLayout.PREFERRED_SIZE, 50, org.jdesktop.layout.GroupLayout.PREFERRED_SIZE)
                    .add(org.jdesktop.layout.GroupLayout.TRAILING, zPlusButton, org.jdesktop.layout.GroupLayout.PREFERRED_SIZE, 50, org.jdesktop.layout.GroupLayout.PREFERRED_SIZE)))
        );
        movementButtonPanelLayout.setVerticalGroup(
            movementButtonPanelLayout.createParallelGroup(org.jdesktop.layout.GroupLayout.LEADING)
            .add(movementButtonPanelLayout.createParallelGroup(org.jdesktop.layout.GroupLayout.CENTER)
                .add(xMinusButton, org.jdesktop.layout.GroupLayout.PREFERRED_SIZE, 45, org.jdesktop.layout.GroupLayout.PREFERRED_SIZE)
                .add(xPlusButton, org.jdesktop.layout.GroupLayout.PREFERRED_SIZE, 45, org.jdesktop.layout.GroupLayout.PREFERRED_SIZE)
                .add(movementButtonPanelLayout.createSequentialGroup()
                    .add(yPlusButton, org.jdesktop.layout.GroupLayout.PREFERRED_SIZE, 45, org.jdesktop.layout.GroupLayout.PREFERRED_SIZE)
                    .addPreferredGap(org.jdesktop.layout.LayoutStyle.RELATED)
                    .add(yMinusButton, org.jdesktop.layout.GroupLayout.PREFERRED_SIZE, 45, org.jdesktop.layout.GroupLayout.PREFERRED_SIZE))
                .add(movementButtonPanelLayout.createSequentialGroup()
                    .add(zPlusButton, org.jdesktop.layout.GroupLayout.PREFERRED_SIZE, 46, org.jdesktop.layout.GroupLayout.PREFERRED_SIZE)
                    .addPreferredGap(org.jdesktop.layout.LayoutStyle.RELATED)
                    .add(zMinusButton, org.jdesktop.layout.GroupLayout.PREFERRED_SIZE, 45, org.jdesktop.layout.GroupLayout.PREFERRED_SIZE)))
        );

        stepSizeLabel.setText("Step size:");
        stepSizeLabel.setEnabled(false);

        jogUnitsGroup.add(inchRadioButton);
        inchRadioButton.setText("inch");
        inchRadioButton.setEnabled(false);
        inchRadioButton.addActionListener(new java.awt.event.ActionListener() {
            public void actionPerformed(java.awt.event.ActionEvent evt) {
                inchRadioButtonActionPerformed(evt);
            }
        });

        jogUnitsGroup.add(mmRadioButton);
        mmRadioButton.setText("millimeters");
        mmRadioButton.setEnabled(false);
        mmRadioButton.addActionListener(new java.awt.event.ActionListener() {
            public void actionPerformed(java.awt.event.ActionEvent evt) {
                mmRadioButtonActionPerformed(evt);
            }
        });

        org.jdesktop.layout.GroupLayout keyboardMovementPanelLayout = new org.jdesktop.layout.GroupLayout(keyboardMovementPanel);
        keyboardMovementPanel.setLayout(keyboardMovementPanelLayout);
        keyboardMovementPanelLayout.setHorizontalGroup(
            keyboardMovementPanelLayout.createParallelGroup(org.jdesktop.layout.GroupLayout.LEADING)
            .add(arrowMovementEnabled)
            .add(movementButtonPanel, org.jdesktop.layout.GroupLayout.PREFERRED_SIZE, org.jdesktop.layout.GroupLayout.DEFAULT_SIZE, org.jdesktop.layout.GroupLayout.PREFERRED_SIZE)
            .add(keyboardMovementPanelLayout.createSequentialGroup()
                .addContainerGap()
                .add(keyboardMovementPanelLayout.createParallelGroup(org.jdesktop.layout.GroupLayout.LEADING)
                    .add(keyboardMovementPanelLayout.createSequentialGroup()
                        .add(keyboardMovementPanelLayout.createParallelGroup(org.jdesktop.layout.GroupLayout.LEADING)
                            .add(inchRadioButton)
                            .add(stepSizeLabel))
                        .addPreferredGap(org.jdesktop.layout.LayoutStyle.RELATED)
                        .add(stepSizeSpinner, org.jdesktop.layout.GroupLayout.PREFERRED_SIZE, 70, org.jdesktop.layout.GroupLayout.PREFERRED_SIZE))
                    .add(mmRadioButton)))
        );
        keyboardMovementPanelLayout.setVerticalGroup(
            keyboardMovementPanelLayout.createParallelGroup(org.jdesktop.layout.GroupLayout.LEADING)
            .add(keyboardMovementPanelLayout.createSequentialGroup()
                .add(arrowMovementEnabled)
                .addPreferredGap(org.jdesktop.layout.LayoutStyle.RELATED)
                .add(keyboardMovementPanelLayout.createParallelGroup(org.jdesktop.layout.GroupLayout.BASELINE)
                    .add(stepSizeLabel)
                    .add(stepSizeSpinner, org.jdesktop.layout.GroupLayout.PREFERRED_SIZE, org.jdesktop.layout.GroupLayout.DEFAULT_SIZE, org.jdesktop.layout.GroupLayout.PREFERRED_SIZE))
                .addPreferredGap(org.jdesktop.layout.LayoutStyle.RELATED)
                .add(inchRadioButton)
                .addPreferredGap(org.jdesktop.layout.LayoutStyle.UNRELATED)
                .add(mmRadioButton)
                .addPreferredGap(org.jdesktop.layout.LayoutStyle.RELATED)
                .add(movementButtonPanel, org.jdesktop.layout.GroupLayout.PREFERRED_SIZE, org.jdesktop.layout.GroupLayout.DEFAULT_SIZE, org.jdesktop.layout.GroupLayout.PREFERRED_SIZE)
                .addContainerGap(org.jdesktop.layout.GroupLayout.DEFAULT_SIZE, Short.MAX_VALUE))
        );

        keyboardMovementPanelLayout.linkSize(new java.awt.Component[] {stepSizeLabel, stepSizeSpinner}, org.jdesktop.layout.GroupLayout.VERTICAL);

        performHomingCycleButton.setText("$H");
        performHomingCycleButton.setEnabled(false);
        performHomingCycleButton.addActionListener(new java.awt.event.ActionListener() {
            public void actionPerformed(java.awt.event.ActionEvent evt) {
                performHomingCycleButtonActionPerformed(evt);
            }
        });

        killAlarmLock.setText("$X");
        killAlarmLock.setEnabled(false);
        killAlarmLock.addActionListener(new java.awt.event.ActionListener() {
            public void actionPerformed(java.awt.event.ActionEvent evt) {
                killAlarmLockActionPerformed(evt);
            }
        });

        toggleCheckMode.setText("$C");
        toggleCheckMode.setEnabled(false);
        toggleCheckMode.addActionListener(new java.awt.event.ActionListener() {
            public void actionPerformed(java.awt.event.ActionEvent evt) {
                toggleCheckModeActionPerformed(evt);
            }
        });

        helpButtonMachineControl.setText("Help");
        helpButtonMachineControl.addActionListener(new java.awt.event.ActionListener() {
            public void actionPerformed(java.awt.event.ActionEvent evt) {
                helpButtonMachineControlActionPerformed(evt);
            }
        });

        softResetMachineControl.setText("Soft Reset");
        softResetMachineControl.setEnabled(false);
        softResetMachineControl.addActionListener(new java.awt.event.ActionListener() {
            public void actionPerformed(java.awt.event.ActionEvent evt) {
                softResetMachineControlActionPerformed(evt);
            }
        });

        requestStateInformation.setText("$G");
        requestStateInformation.setEnabled(false);
        requestStateInformation.addActionListener(new java.awt.event.ActionListener() {
            public void actionPerformed(java.awt.event.ActionEvent evt) {
                requestStateInformationActionPerformed(evt);
            }
        });

        resetXButton.setText("Reset X Axis");
        resetXButton.setEnabled(false);
        resetXButton.addActionListener(new java.awt.event.ActionListener() {
            public void actionPerformed(java.awt.event.ActionEvent evt) {
                resetXCoordinateButtonActionPerformed(evt);
            }
        });

        resetYButton.setText("Reset Y Axis");
        resetYButton.setEnabled(false);
        resetYButton.addActionListener(new java.awt.event.ActionListener() {
            public void actionPerformed(java.awt.event.ActionEvent evt) {
                resetYCoordinateButtonActionPerformed(evt);
            }
        });

        resetZButton.setText("Reset Z Axis");
        resetZButton.setEnabled(false);
        resetZButton.addActionListener(new java.awt.event.ActionListener() {
            public void actionPerformed(java.awt.event.ActionEvent evt) {
                resetZCoordinateButtonActionPerformed(evt);
            }
        });

        org.jdesktop.layout.GroupLayout machineControlPanelLayout = new org.jdesktop.layout.GroupLayout(machineControlPanel);
        machineControlPanel.setLayout(machineControlPanelLayout);
        machineControlPanelLayout.setHorizontalGroup(
            machineControlPanelLayout.createParallelGroup(org.jdesktop.layout.GroupLayout.LEADING)
            .add(org.jdesktop.layout.GroupLayout.TRAILING, machineControlPanelLayout.createSequentialGroup()
                .addContainerGap()
                .add(machineControlPanelLayout.createParallelGroup(org.jdesktop.layout.GroupLayout.LEADING)
                    .add(machineControlPanelLayout.createSequentialGroup()
                        .add(softResetMachineControl, org.jdesktop.layout.GroupLayout.PREFERRED_SIZE, 159, org.jdesktop.layout.GroupLayout.PREFERRED_SIZE)
                        .addPreferredGap(org.jdesktop.layout.LayoutStyle.RELATED)
                        .add(resetZButton))
                    .add(machineControlPanelLayout.createParallelGroup(org.jdesktop.layout.GroupLayout.TRAILING, false)
                        .add(org.jdesktop.layout.GroupLayout.LEADING, machineControlPanelLayout.createSequentialGroup()
                            .add(requestStateInformation, org.jdesktop.layout.GroupLayout.PREFERRED_SIZE, 49, org.jdesktop.layout.GroupLayout.PREFERRED_SIZE)
                            .addPreferredGap(org.jdesktop.layout.LayoutStyle.RELATED, org.jdesktop.layout.GroupLayout.DEFAULT_SIZE, Short.MAX_VALUE)
                            .add(helpButtonMachineControl))
                        .add(org.jdesktop.layout.GroupLayout.LEADING, machineControlPanelLayout.createSequentialGroup()
                            .add(performHomingCycleButton, org.jdesktop.layout.GroupLayout.PREFERRED_SIZE, 49, org.jdesktop.layout.GroupLayout.PREFERRED_SIZE)
                            .addPreferredGap(org.jdesktop.layout.LayoutStyle.RELATED)
                            .add(killAlarmLock, org.jdesktop.layout.GroupLayout.PREFERRED_SIZE, 49, org.jdesktop.layout.GroupLayout.PREFERRED_SIZE)
                            .addPreferredGap(org.jdesktop.layout.LayoutStyle.RELATED)
                            .add(toggleCheckMode, org.jdesktop.layout.GroupLayout.PREFERRED_SIZE, 49, org.jdesktop.layout.GroupLayout.PREFERRED_SIZE)))
                    .add(machineControlPanelLayout.createSequentialGroup()
                        .add(resetCoordinatesButton, org.jdesktop.layout.GroupLayout.PREFERRED_SIZE, 159, org.jdesktop.layout.GroupLayout.PREFERRED_SIZE)
                        .addPreferredGap(org.jdesktop.layout.LayoutStyle.RELATED)
                        .add(resetXButton))
                    .add(machineControlPanelLayout.createSequentialGroup()
                        .add(returnToZeroButton, org.jdesktop.layout.GroupLayout.PREFERRED_SIZE, 159, org.jdesktop.layout.GroupLayout.PREFERRED_SIZE)
                        .addPreferredGap(org.jdesktop.layout.LayoutStyle.RELATED)
                        .add(resetYButton)))
                .addPreferredGap(org.jdesktop.layout.LayoutStyle.UNRELATED, 162, Short.MAX_VALUE)
                .add(keyboardMovementPanel, org.jdesktop.layout.GroupLayout.PREFERRED_SIZE, org.jdesktop.layout.GroupLayout.DEFAULT_SIZE, org.jdesktop.layout.GroupLayout.PREFERRED_SIZE)
                .addContainerGap())
        );
        machineControlPanelLayout.setVerticalGroup(
            machineControlPanelLayout.createParallelGroup(org.jdesktop.layout.GroupLayout.LEADING)
            .add(machineControlPanelLayout.createSequentialGroup()
                .addContainerGap()
                .add(keyboardMovementPanel, org.jdesktop.layout.GroupLayout.PREFERRED_SIZE, org.jdesktop.layout.GroupLayout.DEFAULT_SIZE, org.jdesktop.layout.GroupLayout.PREFERRED_SIZE)
                .add(0, 0, Short.MAX_VALUE))
            .add(machineControlPanelLayout.createSequentialGroup()
                .add(machineControlPanelLayout.createParallelGroup(org.jdesktop.layout.GroupLayout.BASELINE)
                    .add(resetCoordinatesButton)
                    .add(resetXButton))
                .addPreferredGap(org.jdesktop.layout.LayoutStyle.RELATED)
                .add(machineControlPanelLayout.createParallelGroup(org.jdesktop.layout.GroupLayout.BASELINE)
                    .add(returnToZeroButton)
                    .add(resetYButton))
                .addPreferredGap(org.jdesktop.layout.LayoutStyle.RELATED)
                .add(machineControlPanelLayout.createParallelGroup(org.jdesktop.layout.GroupLayout.BASELINE)
                    .add(softResetMachineControl)
                    .add(resetZButton))
                .addPreferredGap(org.jdesktop.layout.LayoutStyle.RELATED)
                .add(machineControlPanelLayout.createParallelGroup(org.jdesktop.layout.GroupLayout.BASELINE)
                    .add(performHomingCycleButton)
                    .add(killAlarmLock)
                    .add(toggleCheckMode))
                .addPreferredGap(org.jdesktop.layout.LayoutStyle.RELATED)
                .add(machineControlPanelLayout.createParallelGroup(org.jdesktop.layout.GroupLayout.BASELINE)
                    .add(requestStateInformation)
                    .add(helpButtonMachineControl))
                .addContainerGap(org.jdesktop.layout.GroupLayout.DEFAULT_SIZE, Short.MAX_VALUE))
        );

        controlContextTabbedPane.addTab("Machine Control", machineControlPanel);

        customGcodeButton4.setText("C4");
        customGcodeButton4.setEnabled(false);
        customGcodeButton4.addActionListener(new java.awt.event.ActionListener() {
            public void actionPerformed(java.awt.event.ActionEvent evt) {
                customGcodeButton4ActionPerformed(evt);
            }
        });

        customGcodeButton3.setText("C3");
        customGcodeButton3.setEnabled(false);
        customGcodeButton3.addActionListener(new java.awt.event.ActionListener() {
            public void actionPerformed(java.awt.event.ActionEvent evt) {
                customGcodeButton3ActionPerformed(evt);
            }
        });

        customGcodeButton2.setText("C2");
        customGcodeButton2.setEnabled(false);
        customGcodeButton2.addActionListener(new java.awt.event.ActionListener() {
            public void actionPerformed(java.awt.event.ActionEvent evt) {
                customGcodeButton2ActionPerformed(evt);
            }
        });

        customGcodeButton1.setText("C1");
        customGcodeButton1.setEnabled(false);
        customGcodeButton1.addActionListener(new java.awt.event.ActionListener() {
            public void actionPerformed(java.awt.event.ActionEvent evt) {
                customGcodeButton1ActionPerformed(evt);
            }
        });

        customGcodeButton5.setText("C5");
        customGcodeButton5.setEnabled(false);
        customGcodeButton5.addActionListener(new java.awt.event.ActionListener() {
            public void actionPerformed(java.awt.event.ActionEvent evt) {
                customGcodeButton5ActionPerformed(evt);
            }
        });

        customGcodeText1.setText("G91 X0 Y0");
        customGcodeText1.addActionListener(new java.awt.event.ActionListener() {
            public void actionPerformed(java.awt.event.ActionEvent evt) {
                customGcodeText1ActionPerformed(evt);
            }
        });

        customGcodeText2.addActionListener(new java.awt.event.ActionListener() {
            public void actionPerformed(java.awt.event.ActionEvent evt) {
                customGcodeText2ActionPerformed(evt);
            }
        });

        customGcodeText3.addActionListener(new java.awt.event.ActionListener() {
            public void actionPerformed(java.awt.event.ActionEvent evt) {
                customGcodeText3ActionPerformed(evt);
            }
        });

        customGcodeText4.addActionListener(new java.awt.event.ActionListener() {
            public void actionPerformed(java.awt.event.ActionEvent evt) {
                customGcodeText4ActionPerformed(evt);
            }
        });

        customGcodeText5.setToolTipText("");
        customGcodeText5.addActionListener(new java.awt.event.ActionListener() {
            public void actionPerformed(java.awt.event.ActionEvent evt) {
                customGcodeText5ActionPerformed(evt);
            }
        });

        macroInstructions.setText("asgasg");

        org.jdesktop.layout.GroupLayout macroPanelLayout = new org.jdesktop.layout.GroupLayout(macroPanel);
        macroPanel.setLayout(macroPanelLayout);
        macroPanelLayout.setHorizontalGroup(
            macroPanelLayout.createParallelGroup(org.jdesktop.layout.GroupLayout.LEADING)
            .add(macroPanelLayout.createSequentialGroup()
                .addContainerGap()
                .add(macroPanelLayout.createParallelGroup(org.jdesktop.layout.GroupLayout.LEADING)
                    .add(macroPanelLayout.createSequentialGroup()
                        .add(customGcodeButton1, org.jdesktop.layout.GroupLayout.PREFERRED_SIZE, 49, org.jdesktop.layout.GroupLayout.PREFERRED_SIZE)
                        .addPreferredGap(org.jdesktop.layout.LayoutStyle.RELATED)
                        .add(customGcodeText1))
                    .add(macroPanelLayout.createSequentialGroup()
                        .add(customGcodeButton2, org.jdesktop.layout.GroupLayout.PREFERRED_SIZE, 49, org.jdesktop.layout.GroupLayout.PREFERRED_SIZE)
                        .addPreferredGap(org.jdesktop.layout.LayoutStyle.RELATED)
                        .add(customGcodeText2))
                    .add(macroPanelLayout.createSequentialGroup()
                        .add(customGcodeButton4, org.jdesktop.layout.GroupLayout.PREFERRED_SIZE, 49, org.jdesktop.layout.GroupLayout.PREFERRED_SIZE)
                        .addPreferredGap(org.jdesktop.layout.LayoutStyle.RELATED)
                        .add(customGcodeText4))
                    .add(macroPanelLayout.createSequentialGroup()
                        .add(customGcodeButton3, org.jdesktop.layout.GroupLayout.PREFERRED_SIZE, 49, org.jdesktop.layout.GroupLayout.PREFERRED_SIZE)
                        .addPreferredGap(org.jdesktop.layout.LayoutStyle.RELATED)
                        .add(customGcodeText3))
                    .add(macroPanelLayout.createSequentialGroup()
                        .add(customGcodeButton5, org.jdesktop.layout.GroupLayout.PREFERRED_SIZE, 49, org.jdesktop.layout.GroupLayout.PREFERRED_SIZE)
                        .addPreferredGap(org.jdesktop.layout.LayoutStyle.RELATED)
                        .add(customGcodeText5))
                    .add(macroPanelLayout.createSequentialGroup()
                        .add(macroInstructions)
                        .add(0, 0, Short.MAX_VALUE)))
                .addContainerGap())
        );
        macroPanelLayout.setVerticalGroup(
            macroPanelLayout.createParallelGroup(org.jdesktop.layout.GroupLayout.LEADING)
            .add(macroPanelLayout.createSequentialGroup()
                .add(8, 8, 8)
                .add(macroInstructions)
                .addPreferredGap(org.jdesktop.layout.LayoutStyle.RELATED)
                .add(macroPanelLayout.createParallelGroup(org.jdesktop.layout.GroupLayout.BASELINE)
                    .add(customGcodeButton1)
                    .add(customGcodeText1, org.jdesktop.layout.GroupLayout.PREFERRED_SIZE, org.jdesktop.layout.GroupLayout.DEFAULT_SIZE, org.jdesktop.layout.GroupLayout.PREFERRED_SIZE))
                .addPreferredGap(org.jdesktop.layout.LayoutStyle.RELATED)
                .add(macroPanelLayout.createParallelGroup(org.jdesktop.layout.GroupLayout.BASELINE)
                    .add(customGcodeButton2)
                    .add(customGcodeText2, org.jdesktop.layout.GroupLayout.PREFERRED_SIZE, org.jdesktop.layout.GroupLayout.DEFAULT_SIZE, org.jdesktop.layout.GroupLayout.PREFERRED_SIZE))
                .addPreferredGap(org.jdesktop.layout.LayoutStyle.RELATED)
                .add(macroPanelLayout.createParallelGroup(org.jdesktop.layout.GroupLayout.BASELINE)
                    .add(customGcodeButton3)
                    .add(customGcodeText3, org.jdesktop.layout.GroupLayout.PREFERRED_SIZE, org.jdesktop.layout.GroupLayout.DEFAULT_SIZE, org.jdesktop.layout.GroupLayout.PREFERRED_SIZE))
                .addPreferredGap(org.jdesktop.layout.LayoutStyle.RELATED)
                .add(macroPanelLayout.createParallelGroup(org.jdesktop.layout.GroupLayout.BASELINE)
                    .add(customGcodeButton4)
                    .add(customGcodeText4, org.jdesktop.layout.GroupLayout.PREFERRED_SIZE, org.jdesktop.layout.GroupLayout.DEFAULT_SIZE, org.jdesktop.layout.GroupLayout.PREFERRED_SIZE))
                .addPreferredGap(org.jdesktop.layout.LayoutStyle.RELATED)
                .add(macroPanelLayout.createParallelGroup(org.jdesktop.layout.GroupLayout.BASELINE)
                    .add(customGcodeButton5)
                    .add(customGcodeText5, org.jdesktop.layout.GroupLayout.PREFERRED_SIZE, org.jdesktop.layout.GroupLayout.DEFAULT_SIZE, org.jdesktop.layout.GroupLayout.PREFERRED_SIZE))
                .addContainerGap(76, Short.MAX_VALUE))
        );

        controlContextTabbedPane.addTab("Macros", macroPanel);

        connectionPanel.setBorder(javax.swing.BorderFactory.createTitledBorder("Connection"));
        connectionPanel.setMaximumSize(new java.awt.Dimension(247, 100));
        connectionPanel.setMinimumSize(new java.awt.Dimension(247, 100));
        connectionPanel.setName("Connection"); // NOI18N
        connectionPanel.setPreferredSize(new java.awt.Dimension(247, 100));

        commPortComboBox.setEditable(true);

        baudrateSelectionComboBox.setModel(new javax.swing.DefaultComboBoxModel(new String[] { "2400", "4800", "9600", "19200", "38400", "57600", "115200" }));
        baudrateSelectionComboBox.setSelectedIndex(2);
        baudrateSelectionComboBox.setToolTipText("Select baudrate to use for the serial port.");
        baudrateSelectionComboBox.addActionListener(new java.awt.event.ActionListener() {
            public void actionPerformed(java.awt.event.ActionEvent evt) {
                baudrateSelectionComboBoxActionPerformed(evt);
            }
        });

        opencloseButton.setText("Open");
        opencloseButton.addActionListener(new java.awt.event.ActionListener() {
            public void actionPerformed(java.awt.event.ActionEvent evt) {
                opencloseButtonActionPerformed(evt);
            }
        });

        refreshButton.setIcon(new javax.swing.ImageIcon(getClass().getResource("/resources/refresh.gif"))); // NOI18N
        refreshButton.addActionListener(new java.awt.event.ActionListener() {
            public void actionPerformed(java.awt.event.ActionEvent evt) {
                refreshButtonActionPerformed(evt);
            }
        });

        baudLabel.setText("Baud:");

        portLabel.setText("Port:");

        firmwareLabel.setText("Firmware:");

        firmwareComboBox.setEditable(true);

        org.jdesktop.layout.GroupLayout connectionPanelLayout = new org.jdesktop.layout.GroupLayout(connectionPanel);
        connectionPanel.setLayout(connectionPanelLayout);
        connectionPanelLayout.setHorizontalGroup(
            connectionPanelLayout.createParallelGroup(org.jdesktop.layout.GroupLayout.LEADING)
            .add(connectionPanelLayout.createSequentialGroup()
                .addContainerGap()
                .add(connectionPanelLayout.createParallelGroup(org.jdesktop.layout.GroupLayout.LEADING, false)
                    .add(org.jdesktop.layout.GroupLayout.TRAILING, connectionPanelLayout.createParallelGroup(org.jdesktop.layout.GroupLayout.LEADING)
                        .add(connectionPanelLayout.createSequentialGroup()
                            .add(portLabel)
                            .addPreferredGap(org.jdesktop.layout.LayoutStyle.RELATED)
                            .add(commPortComboBox, org.jdesktop.layout.GroupLayout.PREFERRED_SIZE, 183, org.jdesktop.layout.GroupLayout.PREFERRED_SIZE))
                        .add(connectionPanelLayout.createSequentialGroup()
                            .add(baudLabel)
                            .addPreferredGap(org.jdesktop.layout.LayoutStyle.RELATED)
                            .add(baudrateSelectionComboBox, org.jdesktop.layout.GroupLayout.PREFERRED_SIZE, org.jdesktop.layout.GroupLayout.DEFAULT_SIZE, org.jdesktop.layout.GroupLayout.PREFERRED_SIZE)
                            .addPreferredGap(org.jdesktop.layout.LayoutStyle.RELATED)
                            .add(refreshButton, org.jdesktop.layout.GroupLayout.PREFERRED_SIZE, 25, org.jdesktop.layout.GroupLayout.PREFERRED_SIZE)
                            .addPreferredGap(org.jdesktop.layout.LayoutStyle.RELATED)
                            .add(opencloseButton)))
                    .add(connectionPanelLayout.createSequentialGroup()
                        .add(firmwareLabel)
                        .addPreferredGap(org.jdesktop.layout.LayoutStyle.RELATED)
                        .add(firmwareComboBox, 0, org.jdesktop.layout.GroupLayout.DEFAULT_SIZE, Short.MAX_VALUE)))
                .addContainerGap())
        );
        connectionPanelLayout.setVerticalGroup(
            connectionPanelLayout.createParallelGroup(org.jdesktop.layout.GroupLayout.LEADING)
            .add(connectionPanelLayout.createSequentialGroup()
                .add(connectionPanelLayout.createParallelGroup(org.jdesktop.layout.GroupLayout.BASELINE)
                    .add(commPortComboBox, org.jdesktop.layout.GroupLayout.PREFERRED_SIZE, org.jdesktop.layout.GroupLayout.DEFAULT_SIZE, org.jdesktop.layout.GroupLayout.PREFERRED_SIZE)
                    .add(portLabel))
                .addPreferredGap(org.jdesktop.layout.LayoutStyle.RELATED)
                .add(connectionPanelLayout.createParallelGroup(org.jdesktop.layout.GroupLayout.LEADING)
                    .add(connectionPanelLayout.createParallelGroup(org.jdesktop.layout.GroupLayout.BASELINE)
                        .add(baudLabel)
                        .add(baudrateSelectionComboBox, org.jdesktop.layout.GroupLayout.PREFERRED_SIZE, org.jdesktop.layout.GroupLayout.DEFAULT_SIZE, org.jdesktop.layout.GroupLayout.PREFERRED_SIZE))
                    .add(refreshButton, org.jdesktop.layout.GroupLayout.PREFERRED_SIZE, 24, org.jdesktop.layout.GroupLayout.PREFERRED_SIZE)
                    .add(opencloseButton))
                .addPreferredGap(org.jdesktop.layout.LayoutStyle.RELATED)
                .add(connectionPanelLayout.createParallelGroup(org.jdesktop.layout.GroupLayout.BASELINE)
                    .add(firmwareLabel)
                    .add(firmwareComboBox, org.jdesktop.layout.GroupLayout.PREFERRED_SIZE, org.jdesktop.layout.GroupLayout.DEFAULT_SIZE, org.jdesktop.layout.GroupLayout.PREFERRED_SIZE))
                .addContainerGap(25, Short.MAX_VALUE))
        );

        showVerboseOutputCheckBox.setText("Show verbose output");

        statusPanel.setBorder(javax.swing.BorderFactory.createTitledBorder("Machine status"));
        statusPanel.setMinimumSize(new java.awt.Dimension(247, 160));
        statusPanel.setPreferredSize(new java.awt.Dimension(247, 160));

        activeStateLabel.setText("Active State:");
        activeStateLabel.setOpaque(true);

        activeStateValueLabel.setText(" ");
        activeStateValueLabel.setOpaque(true);

        machinePosition.setText("Machine Position:");

        machinePositionXLabel.setText("X:");

        machinePositionYLabel.setText("Y:");

        machinePositionZLabel.setText("Z:");

        workPositionLabel.setText("Work Position:");

        workPositionXLabel.setText("X:");

        workPositionYLabel.setText("Y:");

        workPositionZLabel.setText("Z:");

        machinePositionXValueLabel.setText("0");

        machinePositionYValueLabel.setText("0");

        machinePositionZValueLabel.setText("0");

        workPositionXValueLabel.setText("0");

        workPositionYValueLabel.setText("0");

        workPositionZValueLabel.setText("0");

        latestCommentValueLabel.setText(" ");

        latestCommentLabel.setText("Latest Comment:");

        org.jdesktop.layout.GroupLayout statusPanelLayout = new org.jdesktop.layout.GroupLayout(statusPanel);
        statusPanel.setLayout(statusPanelLayout);
        statusPanelLayout.setHorizontalGroup(
            statusPanelLayout.createParallelGroup(org.jdesktop.layout.GroupLayout.LEADING)
            .add(statusPanelLayout.createSequentialGroup()
                .addContainerGap()
                .add(statusPanelLayout.createParallelGroup(org.jdesktop.layout.GroupLayout.LEADING)
                    .add(statusPanelLayout.createSequentialGroup()
                        .add(latestCommentLabel)
                        .addPreferredGap(org.jdesktop.layout.LayoutStyle.RELATED)
                        .add(latestCommentValueLabel, org.jdesktop.layout.GroupLayout.DEFAULT_SIZE, org.jdesktop.layout.GroupLayout.DEFAULT_SIZE, Short.MAX_VALUE))
                    .add(statusPanelLayout.createSequentialGroup()
                        .add(statusPanelLayout.createParallelGroup(org.jdesktop.layout.GroupLayout.LEADING)
                            .add(statusPanelLayout.createSequentialGroup()
                                .add(activeStateLabel)
                                .addPreferredGap(org.jdesktop.layout.LayoutStyle.RELATED)
                                .add(activeStateValueLabel, org.jdesktop.layout.GroupLayout.PREFERRED_SIZE, 120, org.jdesktop.layout.GroupLayout.PREFERRED_SIZE))
                            .add(statusPanelLayout.createSequentialGroup()
                                .add(statusPanelLayout.createParallelGroup(org.jdesktop.layout.GroupLayout.LEADING)
                                    .add(workPositionLabel)
                                    .add(statusPanelLayout.createSequentialGroup()
                                        .add(17, 17, 17)
                                        .add(statusPanelLayout.createParallelGroup(org.jdesktop.layout.GroupLayout.LEADING, false)
                                            .add(statusPanelLayout.createSequentialGroup()
                                                .add(workPositionZLabel)
                                                .addPreferredGap(org.jdesktop.layout.LayoutStyle.RELATED)
                                                .add(workPositionZValueLabel, org.jdesktop.layout.GroupLayout.DEFAULT_SIZE, org.jdesktop.layout.GroupLayout.DEFAULT_SIZE, Short.MAX_VALUE))
                                            .add(statusPanelLayout.createSequentialGroup()
                                                .add(workPositionYLabel)
                                                .addPreferredGap(org.jdesktop.layout.LayoutStyle.RELATED)
                                                .add(workPositionYValueLabel, org.jdesktop.layout.GroupLayout.DEFAULT_SIZE, org.jdesktop.layout.GroupLayout.DEFAULT_SIZE, Short.MAX_VALUE))
                                            .add(statusPanelLayout.createSequentialGroup()
                                                .add(workPositionXLabel)
                                                .addPreferredGap(org.jdesktop.layout.LayoutStyle.RELATED)
                                                .add(workPositionXValueLabel, org.jdesktop.layout.GroupLayout.PREFERRED_SIZE, 65, org.jdesktop.layout.GroupLayout.PREFERRED_SIZE)))))
                                .addPreferredGap(org.jdesktop.layout.LayoutStyle.RELATED)
                                .add(statusPanelLayout.createParallelGroup(org.jdesktop.layout.GroupLayout.LEADING)
                                    .add(machinePosition)
                                    .add(statusPanelLayout.createSequentialGroup()
                                        .add(17, 17, 17)
                                        .add(statusPanelLayout.createParallelGroup(org.jdesktop.layout.GroupLayout.LEADING, false)
                                            .add(statusPanelLayout.createSequentialGroup()
                                                .add(machinePositionZLabel)
                                                .addPreferredGap(org.jdesktop.layout.LayoutStyle.RELATED)
                                                .add(machinePositionZValueLabel, org.jdesktop.layout.GroupLayout.DEFAULT_SIZE, org.jdesktop.layout.GroupLayout.DEFAULT_SIZE, Short.MAX_VALUE))
                                            .add(statusPanelLayout.createSequentialGroup()
                                                .add(machinePositionYLabel)
                                                .addPreferredGap(org.jdesktop.layout.LayoutStyle.RELATED)
                                                .add(machinePositionYValueLabel, org.jdesktop.layout.GroupLayout.DEFAULT_SIZE, org.jdesktop.layout.GroupLayout.DEFAULT_SIZE, Short.MAX_VALUE))
                                            .add(statusPanelLayout.createSequentialGroup()
                                                .add(machinePositionXLabel)
                                                .addPreferredGap(org.jdesktop.layout.LayoutStyle.RELATED)
                                                .add(machinePositionXValueLabel, org.jdesktop.layout.GroupLayout.PREFERRED_SIZE, 65, org.jdesktop.layout.GroupLayout.PREFERRED_SIZE)))))))
                        .add(0, 0, Short.MAX_VALUE)))
                .addContainerGap())
        );
        statusPanelLayout.setVerticalGroup(
            statusPanelLayout.createParallelGroup(org.jdesktop.layout.GroupLayout.LEADING)
            .add(statusPanelLayout.createSequentialGroup()
                .add(statusPanelLayout.createParallelGroup(org.jdesktop.layout.GroupLayout.BASELINE)
                    .add(activeStateLabel)
                    .add(activeStateValueLabel))
                .addPreferredGap(org.jdesktop.layout.LayoutStyle.RELATED)
                .add(statusPanelLayout.createParallelGroup(org.jdesktop.layout.GroupLayout.BASELINE)
                    .add(latestCommentLabel)
                    .add(latestCommentValueLabel))
                .addPreferredGap(org.jdesktop.layout.LayoutStyle.RELATED)
                .add(statusPanelLayout.createParallelGroup(org.jdesktop.layout.GroupLayout.TRAILING)
                    .add(statusPanelLayout.createSequentialGroup()
                        .add(workPositionLabel)
                        .addPreferredGap(org.jdesktop.layout.LayoutStyle.RELATED)
                        .add(statusPanelLayout.createParallelGroup(org.jdesktop.layout.GroupLayout.BASELINE)
                            .add(workPositionXLabel)
                            .add(workPositionXValueLabel))
                        .addPreferredGap(org.jdesktop.layout.LayoutStyle.RELATED)
                        .add(statusPanelLayout.createParallelGroup(org.jdesktop.layout.GroupLayout.BASELINE)
                            .add(workPositionYLabel)
                            .add(workPositionYValueLabel))
                        .addPreferredGap(org.jdesktop.layout.LayoutStyle.RELATED)
                        .add(statusPanelLayout.createParallelGroup(org.jdesktop.layout.GroupLayout.BASELINE)
                            .add(workPositionZLabel)
                            .add(workPositionZValueLabel)))
                    .add(statusPanelLayout.createSequentialGroup()
                        .add(machinePosition)
                        .addPreferredGap(org.jdesktop.layout.LayoutStyle.RELATED)
                        .add(statusPanelLayout.createParallelGroup(org.jdesktop.layout.GroupLayout.BASELINE)
                            .add(machinePositionXLabel)
                            .add(machinePositionXValueLabel))
                        .addPreferredGap(org.jdesktop.layout.LayoutStyle.RELATED)
                        .add(statusPanelLayout.createParallelGroup(org.jdesktop.layout.GroupLayout.BASELINE)
                            .add(machinePositionYLabel)
                            .add(machinePositionYValueLabel))
                        .addPreferredGap(org.jdesktop.layout.LayoutStyle.RELATED)
                        .add(statusPanelLayout.createParallelGroup(org.jdesktop.layout.GroupLayout.BASELINE)
                            .add(machinePositionZLabel)
                            .add(machinePositionZValueLabel))))
                .addContainerGap(6, Short.MAX_VALUE))
        );

        settingsMenu.setText("Settings");

        grblConnectionSettingsMenuItem.setText("Sender Settings");
        grblConnectionSettingsMenuItem.addActionListener(new java.awt.event.ActionListener() {
            public void actionPerformed(java.awt.event.ActionEvent evt) {
                grblConnectionSettingsMenuItemActionPerformed(evt);
            }
        });
        settingsMenu.add(grblConnectionSettingsMenuItem);

        firmwareSettingsMenu.setText("Firmware Settings");

        grblFirmwareSettingsMenuItem.setText("GRBL");
        grblFirmwareSettingsMenuItem.addActionListener(new java.awt.event.ActionListener() {
            public void actionPerformed(java.awt.event.ActionEvent evt) {
                grblFirmwareSettingsMenuItemActionPerformed(evt);
            }
        });
        firmwareSettingsMenu.add(grblFirmwareSettingsMenuItem);

        settingsMenu.add(firmwareSettingsMenu);

        mainMenuBar.add(settingsMenu);

        PendantMenu.setText("Pendant");

        startPendantServerButton.setText("Start...");
        startPendantServerButton.addActionListener(new java.awt.event.ActionListener() {
            public void actionPerformed(java.awt.event.ActionEvent evt) {
                startPendantServerButtonActionPerformed(evt);
            }
        });
        PendantMenu.add(startPendantServerButton);

        stopPendantServerButton.setText("Stop...");
        stopPendantServerButton.setEnabled(false);
        stopPendantServerButton.addActionListener(new java.awt.event.ActionListener() {
            public void actionPerformed(java.awt.event.ActionEvent evt) {
                stopPendantServerButtonActionPerformed(evt);
            }
        });
        PendantMenu.add(stopPendantServerButton);

        mainMenuBar.add(PendantMenu);

        setJMenuBar(mainMenuBar);

        org.jdesktop.layout.GroupLayout layout = new org.jdesktop.layout.GroupLayout(getContentPane());
        getContentPane().setLayout(layout);
        layout.setHorizontalGroup(
            layout.createParallelGroup(org.jdesktop.layout.GroupLayout.LEADING)
            .add(layout.createSequentialGroup()
                .add(layout.createParallelGroup(org.jdesktop.layout.GroupLayout.LEADING, false)
                    .add(connectionPanel, org.jdesktop.layout.GroupLayout.DEFAULT_SIZE, org.jdesktop.layout.GroupLayout.DEFAULT_SIZE, Short.MAX_VALUE)
                    .add(statusPanel, org.jdesktop.layout.GroupLayout.DEFAULT_SIZE, org.jdesktop.layout.GroupLayout.DEFAULT_SIZE, Short.MAX_VALUE))
                .addPreferredGap(org.jdesktop.layout.LayoutStyle.RELATED)
                .add(layout.createParallelGroup(org.jdesktop.layout.GroupLayout.LEADING)
                    .add(layout.createSequentialGroup()
                        .add(scrollWindowCheckBox)
                        .addPreferredGap(org.jdesktop.layout.LayoutStyle.RELATED)
                        .add(showVerboseOutputCheckBox)
                        .addContainerGap())
                    .add(controlContextTabbedPane, org.jdesktop.layout.GroupLayout.DEFAULT_SIZE, org.jdesktop.layout.GroupLayout.DEFAULT_SIZE, Short.MAX_VALUE)))
            .add(bottomTabbedPane, org.jdesktop.layout.GroupLayout.DEFAULT_SIZE, org.jdesktop.layout.GroupLayout.DEFAULT_SIZE, Short.MAX_VALUE)
        );
        layout.setVerticalGroup(
            layout.createParallelGroup(org.jdesktop.layout.GroupLayout.LEADING)
            .add(layout.createSequentialGroup()
                .addContainerGap()
                .add(layout.createParallelGroup(org.jdesktop.layout.GroupLayout.LEADING)
                    .add(layout.createSequentialGroup()
                        .add(connectionPanel, org.jdesktop.layout.GroupLayout.PREFERRED_SIZE, 144, org.jdesktop.layout.GroupLayout.PREFERRED_SIZE)
                        .addPreferredGap(org.jdesktop.layout.LayoutStyle.RELATED)
                        .add(statusPanel, org.jdesktop.layout.GroupLayout.PREFERRED_SIZE, org.jdesktop.layout.GroupLayout.DEFAULT_SIZE, org.jdesktop.layout.GroupLayout.PREFERRED_SIZE))
                    .add(layout.createSequentialGroup()
                        .add(controlContextTabbedPane, org.jdesktop.layout.GroupLayout.PREFERRED_SIZE, 283, org.jdesktop.layout.GroupLayout.PREFERRED_SIZE)
                        .addPreferredGap(org.jdesktop.layout.LayoutStyle.RELATED)
                        .add(layout.createParallelGroup(org.jdesktop.layout.GroupLayout.LEADING)
                            .add(scrollWindowCheckBox)
                            .add(showVerboseOutputCheckBox))))
                .addPreferredGap(org.jdesktop.layout.LayoutStyle.RELATED)
                .add(bottomTabbedPane, org.jdesktop.layout.GroupLayout.DEFAULT_SIZE, 305, Short.MAX_VALUE))
        );

        pack();
    }// </editor-fold>//GEN-END:initComponents
    /** End of generated code.
     */
    
    /** Generated callback functions, hand coded.
     */
    private void scrollWindowCheckBoxActionPerformed(java.awt.event.ActionEvent evt) {//GEN-FIRST:event_scrollWindowCheckBoxActionPerformed
        checkScrollWindow();
    }//GEN-LAST:event_scrollWindowCheckBoxActionPerformed

    private void commandTextFieldActionPerformed(java.awt.event.ActionEvent evt) {//GEN-FIRST:event_commandTextFieldActionPerformed
        final String str = this.commandTextField.getText().replaceAll("(\\r\\n|\\n\\r|\\r|\\n)", "");
        java.awt.EventQueue.invokeLater(new Runnable() {
            @Override
            public void run() {
                try {
                    backend.sendGcodeCommand(str);
                } catch (Exception ex) {
                    displayErrorDialog(ex.getMessage());
                }
            }
        });
        this.commandTextField.setText("");
        this.manualCommandHistory.add(str);
        this.commandNum = -1;
    }//GEN-LAST:event_commandTextFieldActionPerformed

    // TODO: Find out how to make these key* functions actions like the above.
    // TODO: Create custom text area that will do all this stuff without
    //       cluttering up the MainWindow class.
    @Override
    public void keyPressed(KeyEvent ke) {
        boolean pressed = false;
        
        if (ke.getKeyCode() == KeyEvent.VK_UP) {
            pressed = true;
            if (this.commandNum == 0 || this.manualCommandHistory.isEmpty()) {
                java.awt.Toolkit.getDefaultToolkit().beep();
            } else if (this.commandNum == -1) {
                this.commandNum = this.manualCommandHistory.size() -1;
            } else {
                this.commandNum--;
            }
        }
        else if (ke.getKeyCode() == KeyEvent.VK_DOWN) {
            pressed = true;
            if ((this.commandNum == -1) || this.commandNum == (this.manualCommandHistory.size() -1)) {
                java.awt.Toolkit.getDefaultToolkit().beep();
                return;
            } else {
                this.commandNum++;
            }
        }
        
        if (pressed && this.commandNum != -1) {
            String text = this.manualCommandHistory.get(this.commandNum);
            this.commandTextField.setText(text);
        }
    }
    
    @Override
    public void keyTyped(KeyEvent ke) {
        // Don't care about this one...
    }
    
    @Override
    public void keyReleased(KeyEvent ke) {
        // Or this one...
    }
    
    private void opencloseButtonActionPerformed(java.awt.event.ActionEvent evt) {//GEN-FIRST:event_opencloseButtonActionPerformed
        if( this.opencloseButton.getText().equalsIgnoreCase(Localization.getString("open")) ) {
            this.clearTable();
            this.sentRowsValueLabel.setText("0");

            String firmware = this.firmwareComboBox.getSelectedItem().toString();
            String port = commPortComboBox.getSelectedItem().toString();
            int baudRate = Integer.parseInt(baudrateSelectionComboBox.getSelectedItem().toString());
            
            try {
                this.backend.connect(firmware, port, baudRate);
                
                if (this.backend.getFile() != null) {
                    if (this.vw != null) {
                        vw.setGcodeFile(this.backend.getFile().getAbsolutePath());
                    }
                }
                
                // Let the command field grab focus.
                commandTextField.grabFocus();
            } catch (Exception e) {
                MainWindow.displayErrorDialog(e.getMessage());
            }
        } else {
            try {
                this.backend.disconnect();
            } catch (Exception e) {
                MainWindow.displayErrorDialog(e.getMessage());
            }
        }
    }//GEN-LAST:event_opencloseButtonActionPerformed

    private void refreshButtonActionPerformed(java.awt.event.ActionEvent evt) {//GEN-FIRST:event_refreshButtonActionPerformed
        loadPortSelector();
    }//GEN-LAST:event_refreshButtonActionPerformed

    private void baudrateSelectionComboBoxActionPerformed(java.awt.event.ActionEvent evt) {//GEN-FIRST:event_baudrateSelectionComboBoxActionPerformed
    }//GEN-LAST:event_baudrateSelectionComboBoxActionPerformed


    private void increaseStepActionPerformed(java.awt.event.ActionEvent evt) {                                             
        double stepSize = this.getStepSize();
        if (stepSize >= 1) {
            stepSize++;
        } else if (stepSize >= 0.1) {
            stepSize = stepSize + 0.1;
        } else if (stepSize >= 0.01) {
            stepSize = stepSize + 0.01;
        } else {
            stepSize = 0.01;
        }
        this.setStepSize(stepSize);
    }                                            

    private void decreaseStepActionPerformed(java.awt.event.ActionEvent evt) {                                             
        double stepSize = this.getStepSize();
        if (stepSize > 1) {            
            stepSize--;
        } else if (stepSize > 0.1) {
            stepSize = stepSize - 0.1;
        } else if (stepSize > 0.01) {
            stepSize = stepSize - 0.01;
        }
        this.setStepSize(stepSize);
    }                                            
    
    private void divideStepActionPerformed(java.awt.event.ActionEvent evt) {                                             
        double stepSize = this.getStepSize();

        if (stepSize > 100) {            
            stepSize = 100;
        } else if (stepSize <= 100 && stepSize > 10) {
            stepSize = 10;
        } else if (stepSize <= 10 && stepSize > 1) {
            stepSize = 1;
        } else if (stepSize <= 1 && stepSize > 0.1) {
            stepSize = 0.1;
        } else if (stepSize <= 0.1 ) {
            stepSize = 0.01;
        } 
        
        this.setStepSize(stepSize);
    }                                            

    private void multiplyStepActionPerformed(java.awt.event.ActionEvent evt) {                                             
        double stepSize = this.getStepSize();

        if (stepSize < 0.01) {            
            stepSize = 0.01;
        } else if (stepSize >= 0.01 && stepSize < 0.1) {            
            stepSize = 0.1;
        }  else if (stepSize >= 0.1 && stepSize < 1) {            
            stepSize = 1;
        }  else if (stepSize >= 1 && stepSize < 10) {            
            stepSize = 10;
        }  else if (stepSize >= 10) {            
            stepSize = 100;
        }

        this.setStepSize(stepSize);
    }                                            

    // TODO: It would be nice to streamline this somehow...
    private void grblConnectionSettingsMenuItemActionPerformed(java.awt.event.ActionEvent evt) {//GEN-FIRST:event_grblConnectionSettingsMenuItemActionPerformed
        ConnectionSettingsDialog gcsd = new ConnectionSettingsDialog(this, true);
        
        // Set initial values.
        gcsd.setSpeedOverrideEnabled(settings.isOverrideSpeedSelected());
        gcsd.setSpeedOverridePercent((int) settings.getOverrideSpeedValue());
        gcsd.setMaxCommandLength(settings.getMaxCommandLength());
        gcsd.setTruncateDecimalLength(settings.getTruncateDecimalLength());
        gcsd.setSingleStepModeEnabled(settings.isSingleStepMode());
        gcsd.setRemoveAllWhitespace(settings.isRemoveAllWhitespace());
        gcsd.setStatusUpdatesEnabled(settings.isStatusUpdatesEnabled());
        gcsd.setStatusUpdatesRate(settings.getStatusUpdateRate());
        gcsd.setStateColorDisplayEnabled(settings.isDisplayStateColor());
        gcsd.setConvertArcsToLines(settings.isConvertArcsToLines());
        gcsd.setSmallArcThreshold(settings.getSmallArcThreshold());
        gcsd.setSmallArcSegmentLengthSpinner(settings.getSmallArcSegmentLength());
        gcsd.setselectedLanguage(settings.getLanguage());
        gcsd.setVisible(true);
        
        if (gcsd.saveChanges()) {
            settings.setOverrideSpeedSelected(gcsd.getSpeedOverrideEnabled());
            settings.setOverrideSpeedValue(gcsd.getSpeedOverridePercent());
            settings.setMaxCommandLength(gcsd.getMaxCommandLength());
            settings.setTruncateDecimalLength(gcsd.getTruncateDecimalLength());
            settings.setSingleStepMode(gcsd.getSingleStepModeEnabled());
            settings.setRemoveAllWhitespace(gcsd.getRemoveAllWhitespace());
            settings.setStatusUpdatesEnabled(gcsd.getStatusUpdatesEnabled());
            settings.setStatusUpdateRate(gcsd.getStatusUpdatesRate());
            settings.setDisplayStateColor(gcsd.getDisplayStateColor());
            settings.setConvertArcsToLines(gcsd.getConvertArcsToLines());
            settings.setSmallArcThreshold(gcsd.getSmallArcThreshold());
            settings.setSmallArcSegmentLength(gcsd.getSmallArcSegmentLength());
            settings.setLanguage(gcsd.getLanguage());
            
            try {
                backend.applySettings(settings);
            } catch (Exception e) {
                MainWindow.displayErrorDialog(e.getMessage());
            }

            if (this.vw != null) {
                vw.setMinArcLength(gcsd.getSmallArcThreshold());
                vw.setArcLength(gcsd.getSmallArcSegmentLength());
            }
        }
    }//GEN-LAST:event_grblConnectionSettingsMenuItemActionPerformed

    private void browseButtonActionPerformed(java.awt.event.ActionEvent evt) {//GEN-FIRST:event_browseButtonActionPerformed
        int returnVal = fileChooser.showOpenDialog(this);
        if (returnVal == JFileChooser.APPROVE_OPTION) {
            try {
                fileTextField.setText(fileChooser.getSelectedFile().getAbsolutePath());
                File gcodeFile = fileChooser.getSelectedFile();
                backend.setFile(gcodeFile);
                if (this.vw != null) {
                    vw.setGcodeFile(gcodeFile.getAbsolutePath());
                }
            } catch (Exception ex) {
                MainWindow.displayErrorDialog(ex.getMessage());
            }
        } else {
            // Canceled file open.
        }
    }//GEN-LAST:event_browseButtonActionPerformed

    private void visualizeButtonActionPerformed(java.awt.event.ActionEvent evt) {//GEN-FIRST:event_visualizeButtonActionPerformed
        // Create new object if it is null.
        if (this.vw == null) {
            this.vw = new VisualizerWindow(settings.getVisualizerWindowSettings());
            
            final MainWindow mw = this;
            vw.addComponentListener(new ComponentListener() {
                @Override
                public void componentResized(ComponentEvent ce) {
                    mw.settings.getVisualizerWindowSettings().height = ce.getComponent().getSize().height;
                    mw.settings.getVisualizerWindowSettings().width = ce.getComponent().getSize().width;
                }

                @Override
                public void componentMoved(ComponentEvent ce) {
                    mw.settings.getVisualizerWindowSettings().xLocation = ce.getComponent().getLocation().x;
                    mw.settings.getVisualizerWindowSettings().yLocation = ce.getComponent().getLocation().y;
                }

                @Override
                public void componentShown(ComponentEvent ce) {}
                @Override
                public void componentHidden(ComponentEvent ce) {}
            });

            vw.setMinArcLength(settings.getSmallArcThreshold());
            vw.setArcLength(settings.getSmallArcSegmentLength());
            if (this.fileTextField.getText().length() > 1) {
                vw.setGcodeFile(this.fileTextField.getText());
            }
            // Add listener
            this.backend.addControllerListener(vw);
        }

        // Display the form
        java.awt.EventQueue.invokeLater(new Runnable() {
            @Override
            public void run() {
                vw.setVisible(true);
            }
        });
    }//GEN-LAST:event_visualizeButtonActionPerformed

    public void cancelButtonActionPerformed() {
        try {
            backend.cancel();
        } catch (Exception e) {
            MainWindow.displayErrorDialog(e.getMessage());
        }
    }
    
    private void cancelButtonActionPerformed(java.awt.event.ActionEvent evt) {//GEN-FIRST:event_cancelButtonActionPerformed
        cancelButtonActionPerformed();
    }//GEN-LAST:event_cancelButtonActionPerformed

    public void pauseButtonActionPerformed() {
        try {
            this.backend.pauseResume();
        } catch (Exception e) {
            MainWindow.displayErrorDialog(e.getMessage());
        }
    }
    
    private void pauseButtonActionPerformed(java.awt.event.ActionEvent evt) {//GEN-FIRST:event_pauseButtonActionPerformed
    	pauseButtonActionPerformed();
    }//GEN-LAST:event_pauseButtonActionPerformed
    
    private void sendButtonActionPerformed(java.awt.event.ActionEvent evt) {//GEN-FIRST:event_sendButtonActionPerformed
    	// Timer for updating duration labels.
        ActionListener actionListener = new ActionListener() {
            @Override
            public void actionPerformed(ActionEvent actionEvent) {
                java.awt.EventQueue.invokeLater(new Runnable() {
                    @Override
                    public void run() {
                        durationValueLabel.setText(Utils.formattedMillis(backend.getSendDuration()));
                        remainingTimeValueLabel.setText(Utils.formattedMillis(backend.getSendRemainingDuration()));
                        
                        //sentRowsValueLabel.setText(""+sentRows);
                        sentRowsValueLabel.setText(""+backend.getNumSentRows());
                        remainingRowsValueLabel.setText("" + backend.getNumRemainingRows());

                        if (backend.isSending()) {
                            if (vw != null) {
                                vw.setCompletedCommandNumber((int)backend.getNumSentRows());
                            }
                        }
                    }
                });

            }
        };

        this.resetTimerLabels();

        if (timer != null){ timer.stop(); }
        timer = new Timer(1000, actionListener);

        // Note: there is a divide by zero error in the timer because it uses
        //       the rowsValueLabel that was just reset.

        try {
            this.backend.send();
            this.resetSentRowLabels(backend.getNumRows());
            timer.start();
        } catch (Exception e) {
            timer.stop();
            logger.log(Level.INFO, "Exception in sendButtonActionPerformed.", e);
            MainWindow.displayErrorDialog(e.getMessage());
        }
        
        /*
        SwingWorker<Boolean, Void> worker = new SwingWorker<Boolean, Void>() {
            
            boolean error = false;
            String errorMessage = "";
            @Override
            protected Boolean doInBackground() throws Exception {
                try {
                    backend.send();
                    resetSentRowLabels(backend.getNumRows());
                    timer.start();
                } catch (Exception e) {
                    timer.stop();
                    logger.log(Level.INFO, "Exception in sendButtonActionPerformed.", e);
                    error = true;
                    errorMessage = e.getMessage();
                    //MainWindow.displayErrorDialog(e.getMessage());
                }
                return true;
            }

            // Can safely update the GUI from this method.
            protected void done() {
                if (error)
                    MainWindow.displayErrorDialog(errorMessage);
            }
        };

        worker.execute();
        */
    }//GEN-LAST:event_sendButtonActionPerformed

    private void grblFirmwareSettingsMenuItemActionPerformed(java.awt.event.ActionEvent evt) {//GEN-FIRST:event_grblFirmwareSettingsMenuItemActionPerformed
        try {
            if (!this.backend.isConnected()) {
                MainWindow.displayErrorDialog(Localization.getString("mainWindow.error.noFirmware"));
            } else if (this.backend.getController() instanceof GrblController) {
                    GrblFirmwareSettingsDialog gfsd = new GrblFirmwareSettingsDialog(this, true, this.backend);
                    gfsd.setVisible(true);
            } else {
                MainWindow.displayErrorDialog(Localization.getString("mainWindow.error.notGrbl"));
            }
        } catch (Exception ex) {
                MainWindow.displayErrorDialog(ex.getMessage());
        }
    }//GEN-LAST:event_grblFirmwareSettingsMenuItemActionPerformed

    private void saveButtonActionPerformed(java.awt.event.ActionEvent evt) {//GEN-FIRST:event_saveButtonActionPerformed
        //MainWindow.displayErrorDialog("Disabled for refactoring.");
        
        int returnVal = fileChooser.showSaveDialog(this);
        if (returnVal == JFileChooser.APPROVE_OPTION) {
            try {
                File newFile = fileChooser.getSelectedFile();
                AbstractController control = FirmwareUtils.getControllerFor(FirmwareUtils.GRBL);
                backend.applySettingsToController(settings, control);
                
                backend.preprocessAndExportToFile(newFile);
            } catch (FileNotFoundException ex) {
                MainWindow.displayErrorDialog(Localization.getString("mainWindow.error.openingFile")
                        + ": " + ex.getMessage());
            } catch (IOException e) {
                MainWindow.displayErrorDialog(Localization.getString("mainWindow.error.processingFile")
                        + ": "+e.getMessage());
            } catch (Exception e) {
                logger.log(Level.INFO, "Exception in saveButtonActionPerformed.", e);
                MainWindow.displayErrorDialog(Localization.getString("mainWindow.error.duringSave") +
                        ": " + e.getMessage());
            }
        }
        
    }//GEN-LAST:event_saveButtonActionPerformed

        private void startPendantServerButtonActionPerformed(java.awt.event.ActionEvent evt) {//GEN-FIRST:event_startPendantServerButtonActionPerformed
	    this.pendantUI = new PendantUI(backend);
	    this.pendantUI.start();
	    this.startPendantServerButton.setEnabled(false);
	    this.stopPendantServerButton.setEnabled(true);
            this.backend.addControllerListener(pendantUI);
        }//GEN-LAST:event_startPendantServerButtonActionPerformed

        private void stopPendantServerButtonActionPerformed(java.awt.event.ActionEvent evt) {//GEN-FIRST:event_stopPendantServerButtonActionPerformed
	    this.pendantUI.stop();
	    this.startPendantServerButton.setEnabled(true);
	    this.stopPendantServerButton.setEnabled(false);
        }//GEN-LAST:event_stopPendantServerButtonActionPerformed

    private void customGcodeText1ActionPerformed(java.awt.event.ActionEvent evt) {//GEN-FIRST:event_customGcodeText1ActionPerformed
        this.settings.setCustomGcode1(this.customGcodeText1.getText());
    }//GEN-LAST:event_customGcodeText1ActionPerformed

    private void customGcodeButton5ActionPerformed(java.awt.event.ActionEvent evt) {//GEN-FIRST:event_customGcodeButton5ActionPerformed
        executeCustomGcode(this.customGcodeText5.getText());
    }//GEN-LAST:event_customGcodeButton5ActionPerformed

    private void customGcodeButton1ActionPerformed(java.awt.event.ActionEvent evt) {//GEN-FIRST:event_customGcodeButton1ActionPerformed
        executeCustomGcode(this.customGcodeText1.getText());
    }//GEN-LAST:event_customGcodeButton1ActionPerformed

    private void customGcodeButton2ActionPerformed(java.awt.event.ActionEvent evt) {//GEN-FIRST:event_customGcodeButton2ActionPerformed
        executeCustomGcode(this.customGcodeText2.getText());
    }//GEN-LAST:event_customGcodeButton2ActionPerformed

    private void customGcodeButton3ActionPerformed(java.awt.event.ActionEvent evt) {//GEN-FIRST:event_customGcodeButton3ActionPerformed
        executeCustomGcode(this.customGcodeText3.getText());
    }//GEN-LAST:event_customGcodeButton3ActionPerformed

    private void customGcodeButton4ActionPerformed(java.awt.event.ActionEvent evt) {//GEN-FIRST:event_customGcodeButton4ActionPerformed
        executeCustomGcode(this.customGcodeText4.getText());
    }//GEN-LAST:event_customGcodeButton4ActionPerformed

    private void resetZCoordinateButtonActionPerformed(java.awt.event.ActionEvent evt) {//GEN-FIRST:event_resetZCoordinateButtonActionPerformed
        try {
            this.backend.resetCoordinateToZero('Z');
        } catch (Exception ex) {
            MainWindow.displayErrorDialog(ex.getMessage());
        }
    }//GEN-LAST:event_resetZCoordinateButtonActionPerformed

    private void resetYCoordinateButtonActionPerformed(java.awt.event.ActionEvent evt) {//GEN-FIRST:event_resetYCoordinateButtonActionPerformed
        try {
            this.backend.resetCoordinateToZero('Y');
        } catch (Exception ex) {
            MainWindow.displayErrorDialog(ex.getMessage());
        }
    }//GEN-LAST:event_resetYCoordinateButtonActionPerformed

    private void resetXCoordinateButtonActionPerformed(java.awt.event.ActionEvent evt) {//GEN-FIRST:event_resetXCoordinateButtonActionPerformed
        try {
            this.backend.resetCoordinateToZero('X');
        } catch (Exception ex) {
            MainWindow.displayErrorDialog(ex.getMessage());
        }
    }//GEN-LAST:event_resetXCoordinateButtonActionPerformed

    private void requestStateInformationActionPerformed(java.awt.event.ActionEvent evt) {//GEN-FIRST:event_requestStateInformationActionPerformed
        try {
            this.backend.requestParserState();
        } catch (Exception ex) {
            MainWindow.displayErrorDialog(ex.getMessage());
        }
    }//GEN-LAST:event_requestStateInformationActionPerformed

    private void softResetMachineControlActionPerformed(java.awt.event.ActionEvent evt) {//GEN-FIRST:event_softResetMachineControlActionPerformed
        try {
            this.backend.issueSoftReset();
        } catch (Exception ex) {
            MainWindow.displayErrorDialog(ex.getMessage());
        }
    }//GEN-LAST:event_softResetMachineControlActionPerformed

    private void helpButtonMachineControlActionPerformed(java.awt.event.ActionEvent evt) {//GEN-FIRST:event_helpButtonMachineControlActionPerformed
        StringBuilder message = new StringBuilder()
        .append(Localization.getString("mainWindow.resetZero")).append("\n")
        .append(Localization.getString("mainWindow.returnToZero")).append("\n")
        .append(Localization.getString("mainWindow.softReset")).append("\n")
        .append(Localization.getString("mainWindow.homing")).append("\n")
        .append(Localization.getString("mainWindow.alarmLock")).append("\n")
        .append(Localization.getString("mainWindow.checkMode")).append("\n")
        .append(Localization.getString("mainWindow.getState")).append("\n")
        .append(Localization.getString("mainWindow.helpKeyboard")).append("\n")
        .append(Localization.getString("mainWindow.helpKeyX")).append("\n")
        .append(Localization.getString("mainWindow.helpKeyY")).append("\n")
        .append(Localization.getString("mainWindow.helpKeyZ")).append("\n")
        .append(Localization.getString("mainWindow.helpKeyPlusMinus")).append("\n")
        .append(Localization.getString("mainWindow.helpKeyDivMul")).append("\n")
        .append(Localization.getString("mainWindow.helpKeyZero")).append("\n")
        ;

        JOptionPane.showMessageDialog(new JFrame(),
            message,
            Localization.getString("mainWindow.helpDialog"),
            JOptionPane.INFORMATION_MESSAGE);
    }//GEN-LAST:event_helpButtonMachineControlActionPerformed

    private void toggleCheckModeActionPerformed(java.awt.event.ActionEvent evt) {//GEN-FIRST:event_toggleCheckModeActionPerformed
        try {
            this.backend.toggleCheckMode();
        } catch (Exception ex) {
            MainWindow.displayErrorDialog(ex.getMessage());
        }
    }//GEN-LAST:event_toggleCheckModeActionPerformed

    private void killAlarmLockActionPerformed(java.awt.event.ActionEvent evt) {//GEN-FIRST:event_killAlarmLockActionPerformed
        try {
            this.backend.killAlarmLock();
        } catch (Exception ex) {
            MainWindow.displayErrorDialog(ex.getMessage());
        }
    }//GEN-LAST:event_killAlarmLockActionPerformed

    private void performHomingCycleButtonActionPerformed(java.awt.event.ActionEvent evt) {//GEN-FIRST:event_performHomingCycleButtonActionPerformed
        try {
            this.backend.performHomingCycle();
        } catch (Exception ex) {
            MainWindow.displayErrorDialog(ex.getMessage());
        }
    }//GEN-LAST:event_performHomingCycleButtonActionPerformed

    private Units getSelectedUnits() {
        if (this.inchRadioButton.isSelected()) {
            return Units.INCH;
        } if (this.mmRadioButton.isSelected()) {
            return Units.MM;
        } else {
            return Units.UNKNOWN;
        }
    }
    
    private void adjustManualLocation(int x, int y, int z) {
        try {
            this.backend.adjustManualLocation(x, y, z, this.getStepSize(), getSelectedUnits());
        } catch (Exception e) {
            MainWindow.displayErrorDialog(e.getMessage());
        }
    }
    private void yPlusButtonActionPerformed(java.awt.event.ActionEvent evt) {//GEN-FIRST:event_yPlusButtonActionPerformed
        this.adjustManualLocation(0, 1, 0);
    }//GEN-LAST:event_yPlusButtonActionPerformed

    private void zPlusButtonActionPerformed(java.awt.event.ActionEvent evt) {//GEN-FIRST:event_zPlusButtonActionPerformed
        this.adjustManualLocation(0, 0, 1);
    }//GEN-LAST:event_zPlusButtonActionPerformed

    private void xMinusButtonActionPerformed(java.awt.event.ActionEvent evt) {//GEN-FIRST:event_xMinusButtonActionPerformed
        this.adjustManualLocation(-1, 0, 0);
    }//GEN-LAST:event_xMinusButtonActionPerformed

    private void xPlusButtonActionPerformed(java.awt.event.ActionEvent evt) {//GEN-FIRST:event_xPlusButtonActionPerformed
        this.adjustManualLocation(1, 0, 0);
    }//GEN-LAST:event_xPlusButtonActionPerformed

    private void yMinusButtonActionPerformed(java.awt.event.ActionEvent evt) {//GEN-FIRST:event_yMinusButtonActionPerformed
        this.adjustManualLocation(0, -1, 0);
    }//GEN-LAST:event_yMinusButtonActionPerformed

    private void zMinusButtonActionPerformed(java.awt.event.ActionEvent evt) {//GEN-FIRST:event_zMinusButtonActionPerformed
        this.adjustManualLocation(0, 0, -1);
    }//GEN-LAST:event_zMinusButtonActionPerformed

    private void stepSizeSpinnerStateChanged(javax.swing.event.ChangeEvent evt) {//GEN-FIRST:event_stepSizeSpinnerStateChanged

    }//GEN-LAST:event_stepSizeSpinnerStateChanged

    private void returnToZeroButtonActionPerformed(java.awt.event.ActionEvent evt) {//GEN-FIRST:event_returnToZeroButtonActionPerformed
        try {
            backend.returnToZero();
        } catch (Exception ex) {
            MainWindow.displayErrorDialog(ex.getMessage());
        }

    }//GEN-LAST:event_returnToZeroButtonActionPerformed

    private void resetCoordinatesButtonActionPerformed(java.awt.event.ActionEvent evt) {//GEN-FIRST:event_resetCoordinatesButtonActionPerformed
        try {
            this.backend.resetCoordinatesToZero();
        } catch (Exception ex) {
            MainWindow.displayErrorDialog(ex.getMessage());
        }
    }//GEN-LAST:event_resetCoordinatesButtonActionPerformed

    private void customGcodeText2ActionPerformed(java.awt.event.ActionEvent evt) {//GEN-FIRST:event_customGcodeText2ActionPerformed
        this.settings.setCustomGcode2(this.customGcodeText2.getText());
    }//GEN-LAST:event_customGcodeText2ActionPerformed

    private void customGcodeText3ActionPerformed(java.awt.event.ActionEvent evt) {//GEN-FIRST:event_customGcodeText3ActionPerformed
        this.settings.setCustomGcode3(this.customGcodeText3.getText());
    }//GEN-LAST:event_customGcodeText3ActionPerformed

    private void customGcodeText4ActionPerformed(java.awt.event.ActionEvent evt) {//GEN-FIRST:event_customGcodeText4ActionPerformed
        this.settings.setCustomGcode4(this.customGcodeText4.getText());
    }//GEN-LAST:event_customGcodeText4ActionPerformed

    private void customGcodeText5ActionPerformed(java.awt.event.ActionEvent evt) {//GEN-FIRST:event_customGcodeText5ActionPerformed
        this.settings.setCustomGcode5(this.customGcodeText5.getText());
    }//GEN-LAST:event_customGcodeText5ActionPerformed

    private void inchRadioButtonActionPerformed(java.awt.event.ActionEvent evt) {//GEN-FIRST:event_inchRadioButtonActionPerformed
    }//GEN-LAST:event_inchRadioButtonActionPerformed

    private void mmRadioButtonActionPerformed(java.awt.event.ActionEvent evt) {//GEN-FIRST:event_mmRadioButtonActionPerformed
    }//GEN-LAST:event_mmRadioButtonActionPerformed

    private void executeCustomGcode(String str)
    {
        str = str.replaceAll("(\\r\\n|\\n\\r|\\r|\\n)", "");
        final String[] parts = str.split(";");
        java.awt.EventQueue.invokeLater(new Runnable() {
            @Override
            public void run() {
                try {
                    for (String cmd : parts)
                    {
                        backend.sendGcodeCommand(cmd);
                    }
                } catch (Exception ex) {
                    displayErrorDialog(ex.getMessage());
                }
            }
        });
        
        for (String cmd : parts)
        {
            this.manualCommandHistory.add(cmd);
            this.commandNum = -1;
        }
    }
    
    /**
     * FileChooser has to be initialized after JFrame is opened, otherwise the settings will not be applied.
     */
    private void initFileChooser() {
        this.fileChooser = GcodeFileTypeFilter.getGcodeFileChooser(settings.getLastOpenedFilename()); 
    }
        
    private void initProgram() {
        Localization.initialize(this.settings.getLanguage());
        try {
            backend.applySettings(settings);
        } catch (Exception e) {
            MainWindow.displayErrorDialog(e.getMessage());
        }
        
        this.setLocalLabels();
        this.loadPortSelector();
        this.checkScrollWindow();
        this.loadFirmwareSelector();
        this.setTitle(Localization.getString("title") + " (" 
                + Localization.getString("version") + " " + VERSION + ")");
        
        // Command History
        this.manualCommandHistory = new ArrayList<>();
        this.commandTextField.addKeyListener(this);
        
        // Add keyboard listener for manual controls.
        KeyboardFocusManager.getCurrentKeyboardFocusManager()
            .addKeyEventDispatcher(new KeyEventDispatcher() {
                @Override
                public boolean dispatchKeyEvent(KeyEvent e) {
                    // Check context.
                    if (((arrowMovementEnabled.isSelected()) &&
                            e.getID() == KeyEvent.KEY_PRESSED) &&
                            xPlusButton.isEnabled()) {
                        switch (e.getKeyCode()) {
                            case KeyEvent.VK_RIGHT:
                            case KeyEvent.VK_KP_RIGHT:
                            case KeyEvent.VK_NUMPAD6:
                                xPlusButtonActionPerformed(null);
                                e.consume();
                                return true;
                            case KeyEvent.VK_LEFT:
                            case KeyEvent.VK_KP_LEFT:
                            case KeyEvent.VK_NUMPAD4:
                                xMinusButtonActionPerformed(null);
                                e.consume();
                                return true;
                            case KeyEvent.VK_UP:
                            case KeyEvent.VK_KP_UP:
                            case KeyEvent.VK_NUMPAD8:
                                yPlusButtonActionPerformed(null);
                                e.consume();
                                return true;
                            case KeyEvent.VK_DOWN:
                            case KeyEvent.VK_KP_DOWN:
                            case KeyEvent.VK_NUMPAD2:                                                                                                                        
                                yMinusButtonActionPerformed(null);
                                e.consume();
                                return true;
                            case KeyEvent.VK_PAGE_UP:
                            case KeyEvent.VK_NUMPAD9:
                                zPlusButtonActionPerformed(null);
                                e.consume();
                                return true;
                            case KeyEvent.VK_PAGE_DOWN:
                            case KeyEvent.VK_NUMPAD3:
                                zMinusButtonActionPerformed(null);
                                e.consume();
                                return true;
                            case KeyEvent.VK_ADD:
                                increaseStepActionPerformed(null);
                                e.consume();
                                return true;
                            case KeyEvent.VK_SUBTRACT:
                                decreaseStepActionPerformed(null);
                                e.consume();
                                return true;
                            case KeyEvent.VK_DIVIDE:
                                divideStepActionPerformed(null);
                                e.consume();
                                return true;
                            case KeyEvent.VK_MULTIPLY:
                                multiplyStepActionPerformed(null);
                                e.consume();
                                return true;
                            case KeyEvent.VK_INSERT:
                            case KeyEvent.VK_NUMPAD0:
                                resetCoordinatesButtonActionPerformed(null);
                                e.consume();
                                return true;
                        }
                    }
                    
                    return false;
                }
            });
    }

    private double getStepSize() {
        BigDecimal bd = new BigDecimal(this.stepSizeSpinner.getValue().toString()).setScale(3, RoundingMode.HALF_EVEN);
        return bd.doubleValue();
        //return Double.parseDouble( this.stepSizeSpinner.getValue().toString() );
    }

    private void setStepSize(double val) {
        BigDecimal bd = new BigDecimal(val).setScale(3, RoundingMode.HALF_EVEN);
        val = bd.doubleValue();
        this.stepSizeSpinner.setValue(val);
    }
    
    private void setStatusColorForState(String state) {
        if (settings.isDisplayStateColor()) {
            java.awt.Color color = null; // default to a transparent background.
            if (state.equals(Localization.getString("mainWindow.status.alarm"))) {
                color = Color.RED;
            } else if (state.equals(Localization.getString("mainWindow.status.hold"))) {
                color = Color.YELLOW;
            } else if (state.equals(Localization.getString("mainWindow.status.queue"))) {
                color = Color.YELLOW;
            } else if (state.equals(Localization.getString("mainWindow.status.run"))) {
                color = Color.GREEN;
            } else {
                color = Color.WHITE;
            }

            this.activeStateLabel.setBackground(color);
            this.activeStateValueLabel.setBackground(color);
        } else {
            this.activeStateLabel.setBackground(null);
            this.activeStateValueLabel.setBackground(null);
        }
    }
    
    private void updateControls() {
        this.cancelButton.setEnabled(backend.canCancel());
        this.pauseButton.setEnabled(backend.canPause() || backend.isPaused());
        this.pauseButton.setText(backend.getPauseResumeText());
        this.sendButton.setEnabled(backend.canSend());
        
        boolean hasFile = backend.getFile() != null;
        if (hasFile) {
                this.saveButton.setEnabled(true);
                this.visualizeButton.setEnabled(true);
                this.fileTextField.setEnabled(false);
        }
        
        switch (backend.getControlState()) {
            case COMM_DISCONNECTED:
                this.updateConnectionControlsStateOpen(false);
                this.updateManualControls(false);
                this.updateWorkflowControls(false);
                this.updateCustomGcodeControls(false);
                this.setStatusColorForState("");
                break;
            case COMM_IDLE:
                this.updateConnectionControlsStateOpen(true);
                this.updateManualControls(true);
                this.updateWorkflowControls(true);
                this.updateCustomGcodeControls(true);
                break;
            case COMM_SENDING:
                // Workflow tab
                this.updateWorkflowControls(false);
                this.updateCustomGcodeControls(false);
                // Jogging commands
                this.updateManualControls(false);
        
                break;
            case COMM_SENDING_PAUSED:

                break;
            default:
                
        }
    }
    
    /**
     * Enable/disable connection frame based on connection state.
     */
    private void updateConnectionControlsStateOpen(boolean isOpen) {

        this.commPortComboBox.setEnabled(!isOpen);
        this.baudrateSelectionComboBox.setEnabled(!isOpen);
        this.refreshButton.setEnabled(!isOpen);
        this.commandTextField.setEnabled(isOpen);

        if (isOpen) {
            this.opencloseButton.setText(Localization.getString("close"));
        } else {
            this.opencloseButton.setText(Localization.getString("open"));
        }
    }
    
    /**
     * Enable/disable jogging controls.
     */
    private void updateManualControls(boolean enabled) {
        this.arrowMovementEnabled.setEnabled(enabled);

        this.xMinusButton.setEnabled(enabled);
        this.xPlusButton.setEnabled(enabled);
        this.yMinusButton.setEnabled(enabled);
        this.yPlusButton.setEnabled(enabled);
        this.zMinusButton.setEnabled(enabled);
        this.zPlusButton.setEnabled(enabled);
        this.stepSizeLabel.setEnabled(enabled);
        this.stepSizeSpinner.setEnabled(enabled);
        this.inchRadioButton.setEnabled(enabled);
        this.mmRadioButton.setEnabled(enabled);
    }
    
    private void updateWorkflowControls(boolean enabled) {
        this.resetCoordinatesButton.setEnabled(enabled);
        this.resetXButton.setEnabled(enabled);
        this.resetYButton.setEnabled(enabled);
        this.resetZButton.setEnabled(enabled);
        this.returnToZeroButton.setEnabled(enabled);
        this.performHomingCycleButton.setEnabled(enabled);
        this.softResetMachineControl.setEnabled(enabled);
        this.killAlarmLock.setEnabled(enabled);
        this.toggleCheckMode.setEnabled(enabled);
        this.requestStateInformation.setEnabled(enabled);
    }
    
    private void updateCustomGcodeControls(boolean enabled) {
        this.customGcodeButton1.setEnabled(enabled);    
        this.customGcodeButton2.setEnabled(enabled);   
        this.customGcodeButton3.setEnabled(enabled);
        this.customGcodeButton4.setEnabled(enabled);
        this.customGcodeButton5.setEnabled(enabled);        
        this.customGcodeText1.setEnabled(enabled);
        this.customGcodeText2.setEnabled(enabled);
        this.customGcodeText3.setEnabled(enabled);
        this.customGcodeText4.setEnabled(enabled);
        this.customGcodeText5.setEnabled(enabled);
    }

    private void resetTimerLabels() {
        // Reset labels
        this.durationValueLabel.setText("00:00:00");
        if (this.backend.getSendDuration() < 0) {
            this.remainingTimeValueLabel.setText("estimating...");
        } else if (this.backend.getSendDuration() == 0) {
            this.remainingTimeValueLabel.setText("--:--:--");
        } else {
            this.remainingTimeValueLabel.setText(Utils.formattedMillis(this.backend.getSendDuration()));
        }
    }

    private void resetSentRowLabels(long numRows) {
        // Reset labels
        String totalRows =  String.valueOf(numRows);
        resetTimerLabels();
        this.sentRowsValueLabel.setText("0");
        this.remainingRowsValueLabel.setText(totalRows);
        this.rowsValueLabel.setText(totalRows);
    }
    
    /**
     * Updates all text labels in the GUI with localized labels.
     */
    private void setLocalLabels() {
        this.arrowMovementEnabled.setText(Localization.getString("mainWindow.swing.arrowMovementEnabled"));
        this.baudLabel.setText(Localization.getString("mainWindow.swing.baudLabel"));
        this.browseButton.setText(Localization.getString("mainWindow.swing.browseButton"));
        this.cancelButton.setText(Localization.getString("mainWindow.swing.cancelButton"));
        this.commandLabel.setText(Localization.getString("mainWindow.swing.commandLabel"));
        this.connectionPanel.setBorder(javax.swing.BorderFactory.createTitledBorder(
                Localization.getString("mainWindow.swing.connectionPanel")));
        this.controlContextTabbedPane.setTitleAt(0, Localization.getString("mainWindow.swing.controlContextTabbedPane.commands"));
        this.controlContextTabbedPane.setTitleAt(1, Localization.getString("mainWindow.swing.controlContextTabbedPane.fileMode"));
        this.controlContextTabbedPane.setTitleAt(2, Localization.getString("mainWindow.swing.controlContextTabbedPane.machineControl"));
        this.controlContextTabbedPane.setTitleAt(3, Localization.getString("mainWindow.swing.controlContextTabbedPane.macros"));
        this.durationLabel.setText(Localization.getString("mainWindow.swing.durationLabel"));
        this.fileLabel.setText(Localization.getString("mainWindow.swing.fileLabel"));
        this.firmwareLabel.setText(Localization.getString("mainWindow.swing.firmwareLabel"));
        this.firmwareSettingsMenu.setText(Localization.getString("mainWindow.swing.firmwareSettingsMenu"));
        this.grblConnectionSettingsMenuItem.setText(Localization.getString("mainWindow.swing.grblConnectionSettingsMenuItem"));
        this.grblFirmwareSettingsMenuItem.setText(Localization.getString("mainWindow.swing.grblFirmwareSettingsMenuItem"));
        this.helpButtonMachineControl.setText(Localization.getString("help"));
        this.settingsMenu.setText(Localization.getString("mainWindow.swing.settingsMenu"));
        this.statusPanel.setBorder(javax.swing.BorderFactory.createTitledBorder(
                Localization.getString("mainWindow.swing.statusPanel")));
        this.bottomTabbedPane.setTitleAt(0, Localization.getString("mainWindow.swing.bottomTabbedPane.console"));
        this.bottomTabbedPane.setTitleAt(1, Localization.getString("mainWindow.swing.bottomTabbedPane.table"));
        this.latestCommentLabel.setText(Localization.getString("mainWindow.swing.latestCommentLabel"));
        this.machinePosition.setText(Localization.getString("mainWindow.swing.machinePosition"));
        this.opencloseButton.setText(Localization.getString("mainWindow.swing.opencloseButton"));
        this.pauseButton.setText(Localization.getString("mainWindow.swing.pauseButton"));
        this.portLabel.setText(Localization.getString("mainWindow.swing.portLabel"));
        this.remainingRowsLabel.setText(Localization.getString("mainWindow.swing.remainingRowsLabel"));
        this.remainingTimeLabel.setText(Localization.getString("mainWindow.swing.remainingTimeLabel"));
        this.resetCoordinatesButton.setText(Localization.getString("mainWindow.swing.resetCoordinatesButton"));
        this.returnToZeroButton.setText(Localization.getString("mainWindow.swing.returnToZeroButton"));
        this.rowsLabel.setText(Localization.getString("mainWindow.swing.rowsLabel"));
        this.saveButton.setText(Localization.getString("save"));
        this.scrollWindowCheckBox.setText(Localization.getString("mainWindow.swing.scrollWindowCheckBox"));
        this.sendButton.setText(Localization.getString("mainWindow.swing.sendButton"));
        this.sentRowsLabel.setText(Localization.getString("mainWindow.swing.sentRowsLabel"));
        this.showVerboseOutputCheckBox.setText(Localization.getString("mainWindow.swing.showVerboseOutputCheckBox"));
        this.softResetMachineControl.setText(Localization.getString("mainWindow.swing.softResetMachineControl"));
        this.stepSizeLabel.setText(Localization.getString("mainWindow.swing.stepSizeLabel"));
        this.visualizeButton.setText(Localization.getString("mainWindow.swing.visualizeButton"));
        this.workPositionLabel.setText(Localization.getString("mainWindow.swing.workPositionLabel"));
        this.macroInstructions.setText(Localization.getString("mainWindow.swing.macroInstructions"));
        this.inchRadioButton.setText(Localization.getString("mainWindow.swing.inchRadioButton"));
        this.mmRadioButton.setText(Localization.getString("mainWindow.swing.mmRadioButton"));
    }
    
    // Scans for comm ports and puts them in the comm port combo box.
    private void loadPortSelector() {
        commPortComboBox.removeAllItems();
        
        String[] portList = CommUtils.getSerialPortList();

        if (portList.length < 1) {
            MainWindow.displayErrorDialog(Localization.getString("mainWindow.error.noSerialPort"));
        } else {
            // Sort?
            //java.util.Collections.sort(portList);

            for (String port : portList) {
                commPortComboBox.addItem(port);
            }

            commPortComboBox.setSelectedIndex(0);
        }
    }
    
    private void loadFirmwareSelector() {
        firmwareComboBox.removeAllItems();
        List<String> firmwareList = FirmwareUtils.getFirmwareList();
        
        if (firmwareList.size() < 1) {
            MainWindow.displayErrorDialog(Localization.getString("mainWindow.error.noFirmware"));
        } else {
            java.util.Iterator<String> iter = firmwareList.iterator();
            while ( iter.hasNext() ) {
                firmwareComboBox.addItem(iter.next());
            }
        }
    }
    
    private void checkScrollWindow() {
        // Console output.
        DefaultCaret caret = (DefaultCaret)consoleTextArea.getCaret();
        if (scrollWindowCheckBox.isSelected()) {
          caret.setUpdatePolicy(DefaultCaret.ALWAYS_UPDATE);
          consoleTextArea.setCaretPosition(consoleTextArea.getDocument().getLength());
        } else {
            caret.setUpdatePolicy(DefaultCaret.NEVER_UPDATE);
        }
        
        // Command table.
        this.commandTable.setAutoWindowScroll(scrollWindowCheckBox.isSelected());
    }
    
    private String getNewline() {
        return "\r\n";
        
        /*
        if (lineBreakNR.isSelected())
            return "\n\r";
        else if (lineBreakRN.isSelected())
            return "\r\n";
        else if (lineBreakN.isSelected())
            return "\n";
        else
            return "wtfbbq";
        */
    }
    
    void clearTable() {
        this.commandTable.clear();
    }
        
    private static void displayErrorDialog(final String errorMessage) {
        java.awt.EventQueue.invokeLater(new Runnable() { @Override public void run() {
            JOptionPane.showMessageDialog(new JFrame(), errorMessage, 
                    Localization.getString("error"), JOptionPane.ERROR_MESSAGE);
        }});
    }
    
    /** 
     * SerialCommunicatorListener implementation.
     */
    
    @Override
    public void fileStreamComplete(String filename, boolean success) {
        // Stop the timer
        this.timer.stop();
        remainingTimeValueLabel.setText(Utils.formattedMillis(0));
        remainingRowsValueLabel.setText("" + backend.getNumRemainingRows());

        final String durationLabelCopy = this.durationValueLabel.getText();
        if (success) {
            java.awt.EventQueue.invokeLater(new Runnable() { @Override public void run() {
                JOptionPane.showMessageDialog(new JFrame(),
                        Localization.getString("mainWindow.ui.jobComplete") + " " + durationLabelCopy,
                        Localization.getString("success"), JOptionPane.INFORMATION_MESSAGE);
            }});
        } else {
            displayErrorDialog(Localization.getString("mainWindow.error.jobComplete"));
        }
    }
    
    @Override
    public void commandQueued(GcodeCommand command) {
        this.commandTable.addRow(command);
    }
     
    @Override
    public void commandSent(final GcodeCommand command) {
        java.awt.EventQueue.invokeLater(new Runnable() {
            @Override
            public void run() {
                // sent
                commandTable.updateRow(command);
            }});
    }
    
    @Override
    public void commandComment(String comment) {
        latestCommentValueLabel.setText(comment);
    }
    
    @Override
    public void commandComplete(final GcodeCommand command) {
        //String gcodeString = command.getCommandString().toLowerCase();
        
        // update gui
        java.awt.EventQueue.invokeLater(new Runnable() {
            @Override
            public void run() {
                commandTable.updateRow(command);
            }});
    }

    // TODO: Change verbose into an enum to toggle regular/verbose/error.
    @Override
    public void messageForConsole(final String msg, final Boolean verbose) {
        //final javax.swing.JTextArea consoleTextArea = this.consoleTextArea;
        //final javax.swing.JCheckBox showVerboseOutputCheckBox = this.showVerboseOutputCheckBox;
        //final javax.swing.JCheckBox scrollWindowCheckBox = this.scrollWindowCheckBox;

        java.awt.EventQueue.invokeLater(new Runnable() {
            @Override
            public void run() {
                if (!verbose || showVerboseOutputCheckBox.isSelected()) {
                    String verboseS = "[" + Localization.getString("verbose") + "]";
                    consoleTextArea.append((verbose ? verboseS : "") + msg);

                    if (consoleTextArea.isVisible() &&
                            scrollWindowCheckBox.isSelected()) {
                        consoleTextArea.setCaretPosition(consoleTextArea.getDocument().getLength());
                    }
                }
            }
        });
    }
    
    @Override
    public void statusStringListener(String state, Point3d machineCoord, Point3d workCoord) {
        this.activeStateValueLabel.setText( state );
        this.setStatusColorForState( state );
        
        if (machineCoord != null) {
            this.machinePositionXValueLabel.setText( Utils.formatter.format(machineCoord.x) + "" );
            this.machinePositionYValueLabel.setText( Utils.formatter.format(machineCoord.y) + "" );
            this.machinePositionZValueLabel.setText( Utils.formatter.format(machineCoord.z) + "" );
        }
        
        if (workCoord != null) {
            this.workPositionXValueLabel.setText( Utils.formatter.format(workCoord.x) + "" );
            this.workPositionYValueLabel.setText( Utils.formatter.format(workCoord.y) + "" );
            this.workPositionZValueLabel.setText( Utils.formatter.format(workCoord.z) + "" );
        }
    }
    
    @Override
    public void postProcessData(int numRows) {
    }
    
    
    @Override
    public void ControlStateEvent(ControlStateEvent evt) {
        switch (evt.getEventType()) {
            case STATE_CHANGED:
            case FILE_CHANGED:
                this.updateControls();
        }
    }

    // Generated variables.
    // Variables declaration - do not modify//GEN-BEGIN:variables
    private javax.swing.JMenu PendantMenu;
    private javax.swing.JLabel activeStateLabel;
    private javax.swing.JLabel activeStateValueLabel;
    private javax.swing.JCheckBox arrowMovementEnabled;
    private javax.swing.JLabel baudLabel;
    private javax.swing.JComboBox baudrateSelectionComboBox;
    private javax.swing.JTabbedPane bottomTabbedPane;
    private javax.swing.JButton browseButton;
    private javax.swing.JButton cancelButton;
    private javax.swing.JComboBox commPortComboBox;
    private javax.swing.JLabel commandLabel;
    private com.willwinder.universalgcodesender.uielements.GcodeTable commandTable;
    private javax.swing.JTextField commandTextField;
    private javax.swing.JPanel commandsPanel;
    private javax.swing.JPanel connectionPanel;
    private javax.swing.JTextArea consoleTextArea;
    private javax.swing.JTabbedPane controlContextTabbedPane;
    private javax.swing.JButton customGcodeButton1;
    private javax.swing.JButton customGcodeButton2;
    private javax.swing.JButton customGcodeButton3;
    private javax.swing.JButton customGcodeButton4;
    private javax.swing.JButton customGcodeButton5;
    private javax.swing.JTextField customGcodeText1;
    private javax.swing.JTextField customGcodeText2;
    private javax.swing.JTextField customGcodeText3;
    private javax.swing.JTextField customGcodeText4;
    private javax.swing.JTextField customGcodeText5;
    private javax.swing.JLabel durationLabel;
    private javax.swing.JLabel durationValueLabel;
    private javax.swing.JLabel fileLabel;
    private javax.swing.JPanel fileModePanel;
    private javax.swing.JPanel fileRunPanel;
    private javax.swing.JTextField fileTextField;
    private javax.swing.JComboBox firmwareComboBox;
    private javax.swing.JLabel firmwareLabel;
    private javax.swing.JMenu firmwareSettingsMenu;
    private javax.swing.JMenuItem grblConnectionSettingsMenuItem;
    private javax.swing.JMenuItem grblFirmwareSettingsMenuItem;
    private javax.swing.JButton helpButtonMachineControl;
    private javax.swing.JRadioButton inchRadioButton;
    private javax.swing.JMenuItem jMenuItem1;
    private javax.swing.JMenuItem jMenuItem3;
    private javax.swing.JMenuItem jMenuItem4;
    private javax.swing.JScrollPane jScrollPane1;
    private javax.swing.JScrollPane jScrollPane2;
    private javax.swing.JTabbedPane jTabbedPane1;
    private javax.swing.ButtonGroup jogUnitsGroup;
    private javax.swing.JPanel keyboardMovementPanel;
    private javax.swing.JButton killAlarmLock;
    private javax.swing.JLabel latestCommentLabel;
    private javax.swing.JLabel latestCommentValueLabel;
    private javax.swing.ButtonGroup lineBreakGroup;
    private javax.swing.JPanel machineControlPanel;
    private javax.swing.JLabel machinePosition;
    private javax.swing.JLabel machinePositionXLabel;
    private javax.swing.JLabel machinePositionXValueLabel;
    private javax.swing.JLabel machinePositionYLabel;
    private javax.swing.JLabel machinePositionYValueLabel;
    private javax.swing.JLabel machinePositionZLabel;
    private javax.swing.JLabel machinePositionZValueLabel;
    private javax.swing.JLabel macroInstructions;
    private javax.swing.JPanel macroPanel;
    private javax.swing.JMenuBar mainMenuBar;
    private javax.swing.JRadioButton mmRadioButton;
    private javax.swing.JPanel movementButtonPanel;
    private javax.swing.JButton opencloseButton;
    private javax.swing.JButton pauseButton;
    private javax.swing.JButton performHomingCycleButton;
    private javax.swing.JLabel portLabel;
    private javax.swing.JButton refreshButton;
    private javax.swing.JLabel remainingRowsLabel;
    private javax.swing.JLabel remainingRowsValueLabel;
    private javax.swing.JLabel remainingTimeLabel;
    private javax.swing.JLabel remainingTimeValueLabel;
    private javax.swing.JButton requestStateInformation;
    private javax.swing.JButton resetCoordinatesButton;
    private javax.swing.JButton resetXButton;
    private javax.swing.JButton resetYButton;
    private javax.swing.JButton resetZButton;
    private javax.swing.JButton returnToZeroButton;
    private javax.swing.JLabel rowsLabel;
    private javax.swing.JLabel rowsValueLabel;
    private javax.swing.JButton saveButton;
    private javax.swing.JCheckBox scrollWindowCheckBox;
    private javax.swing.JButton sendButton;
    private javax.swing.JLabel sentRowsLabel;
    private javax.swing.JLabel sentRowsValueLabel;
    private javax.swing.JMenu settingsMenu;
    private javax.swing.JCheckBox showVerboseOutputCheckBox;
    private javax.swing.JButton softResetMachineControl;
    private javax.swing.JMenuItem startPendantServerButton;
    private javax.swing.JPanel statusPanel;
    private javax.swing.JLabel stepSizeLabel;
    private javax.swing.JSpinner stepSizeSpinner;
    private javax.swing.JMenuItem stopPendantServerButton;
    private javax.swing.JButton toggleCheckMode;
    private javax.swing.JButton visualizeButton;
    private javax.swing.JLabel workPositionLabel;
    private javax.swing.JLabel workPositionXLabel;
    private javax.swing.JLabel workPositionXValueLabel;
    private javax.swing.JLabel workPositionYLabel;
    private javax.swing.JLabel workPositionYValueLabel;
    private javax.swing.JLabel workPositionZLabel;
    private javax.swing.JLabel workPositionZValueLabel;
    private javax.swing.JButton xMinusButton;
    private javax.swing.JButton xPlusButton;
    private javax.swing.JButton yMinusButton;
    private javax.swing.JButton yPlusButton;
    private javax.swing.JButton zMinusButton;
    private javax.swing.JButton zPlusButton;
    // End of variables declaration//GEN-END:variables

}<|MERGE_RESOLUTION|>--- conflicted
+++ resolved
@@ -81,11 +81,7 @@
 implements KeyListener, ControllerListener, ControlStateListener {
     private static final Logger logger = Logger.getLogger(MainWindow.class.getName());
 
-<<<<<<< HEAD
-    final private static String VERSION = Version.getVersion() + " " + Version.getTimestamp();
-=======
     final private static String VERSION = Version.getVersion() + " / " + Version.getTimestamp();
->>>>>>> cc41b8a2
     static Boolean showNightlyWarning = true;
     
     private PendantUI pendantUI;
