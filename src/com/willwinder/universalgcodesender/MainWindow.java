--- conflicted
+++ resolved
@@ -129,16 +129,8 @@
         checkScrollWindow();
         showVerboseOutputCheckBox.setSelected(settings.isVerboseOutputEnabled());
         firmwareComboBox.setSelectedItem(settings.getFirmwareVersion());
-<<<<<<< HEAD
-        customGcodeText1.setText(settings.getMacro(1).getGcode());
-        customGcodeText2.setText(settings.getMacro(2).getGcode());
-        customGcodeText3.setText(settings.getMacro(3).getGcode());
-        customGcodeText4.setText(settings.getMacro(4).getGcode());
-        customGcodeText5.setText(settings.getMacro(5).getGcode());
-=======
         initMacroButtons(settings);
 
->>>>>>> 73ef45c5
         setSize(settings.getMainWindowSettings().width, settings.getMainWindowSettings().height);
         setLocation(settings.getMainWindowSettings().xLocation, settings.getMainWindowSettings().yLocation);
 //        mw.setSize(java.awt.GraphicsEnvironment.getLocalGraphicsEnvironment().getMaximumWindowBounds().width, java.awt.GraphicsEnvironment.getLocalGraphicsEnvironment().getMaximumWindowBounds().width);
@@ -162,27 +154,6 @@
                 settings.setVerboseOutputEnabled(showVerboseOutputCheckBox.isSelected());
                 settings.setFirmwareVersion(firmwareComboBox.getSelectedItem().toString());
 
-<<<<<<< HEAD
-                if (!customGcodeText1.getText().equals(settings.getMacro(1).getGcode())) {
-                    settings.updateMacro(1, null, null, customGcodeText1.getText());
-                }
-
-                if (!customGcodeText2.getText().equals(settings.getMacro(2).getGcode())) {
-                    settings.updateMacro(2, null, null, customGcodeText2.getText());
-                }
-
-                if (!customGcodeText3.getText().equals(settings.getMacro(3))) {
-                    settings.updateMacro(3, null, null, customGcodeText3.getText());
-                }
-
-                if (!customGcodeText4.getText().equals(settings.getMacro(4))) {
-                    settings.updateMacro(4, null, null, customGcodeText4.getText());
-                }
-
-                if (!customGcodeText5.getText().equals(settings.getMacro(5))) {
-                    settings.updateMacro(5, null, null, customGcodeText5.getText());
-                }
-=======
 //                if (!customGcodeText1.getText().equals(settings.getCustomGcode1())) {
 //                    settings.setCustomGcode1(customGcodeText1.getText());
 //                }
@@ -202,7 +173,6 @@
 //                if (!customGcodeText5.getText().equals(settings.getCustomGcode5())) {
 //                    settings.setCustomGcode5(customGcodeText5.getText());
 //                }
->>>>>>> 73ef45c5
 
                 SettingsFactory.saveSettings(settings);
                 
@@ -1831,31 +1801,6 @@
 	    this.stopPendantServerButton.setEnabled(false);
         }//GEN-LAST:event_stopPendantServerButtonActionPerformed
 
-<<<<<<< HEAD
-    private void customGcodeText1ActionPerformed(java.awt.event.ActionEvent evt) {//GEN-FIRST:event_customGcodeText1ActionPerformed
-        this.settings.updateMacro(1, null, null, this.customGcodeText1.getText());
-    }//GEN-LAST:event_customGcodeText1ActionPerformed
-
-    private void customGcodeButton5ActionPerformed(java.awt.event.ActionEvent evt) {//GEN-FIRST:event_customGcodeButton5ActionPerformed
-        executeCustomGcode(this.customGcodeText5.getText());
-    }//GEN-LAST:event_customGcodeButton5ActionPerformed
-
-    private void customGcodeButton1ActionPerformed(java.awt.event.ActionEvent evt) {//GEN-FIRST:event_customGcodeButton1ActionPerformed
-        executeCustomGcode(this.customGcodeText1.getText());
-    }//GEN-LAST:event_customGcodeButton1ActionPerformed
-
-    private void customGcodeButton2ActionPerformed(java.awt.event.ActionEvent evt) {//GEN-FIRST:event_customGcodeButton2ActionPerformed
-        executeCustomGcode(this.customGcodeText2.getText());
-    }//GEN-LAST:event_customGcodeButton2ActionPerformed
-
-    private void customGcodeButton3ActionPerformed(java.awt.event.ActionEvent evt) {//GEN-FIRST:event_customGcodeButton3ActionPerformed
-        executeCustomGcode(this.customGcodeText3.getText());
-    }//GEN-LAST:event_customGcodeButton3ActionPerformed
-
-    private void customGcodeButton4ActionPerformed(java.awt.event.ActionEvent evt) {//GEN-FIRST:event_customGcodeButton4ActionPerformed
-        executeCustomGcode(this.customGcodeText4.getText());
-    }//GEN-LAST:event_customGcodeButton4ActionPerformed
-=======
 //    private void customGcodeText1ActionPerformed(java.awt.event.ActionEvent evt) {//GEN-FIRST:event_customGcodeText1ActionPerformed
 //        this.settings.setCustomGcode1(this.customGcodeText1.getText());
 //    }//GEN-LAST:event_customGcodeText1ActionPerformed
@@ -1879,7 +1824,6 @@
 //    private void customGcodeButton4ActionPerformed(java.awt.event.ActionEvent evt) {//GEN-FIRST:event_customGcodeButton4ActionPerformed
 //        executeCustomGcode(this.customGcodeText4.getText());
 //    }//GEN-LAST:event_customGcodeButton4ActionPerformed
->>>>>>> 73ef45c5
 
     private void resetZCoordinateButtonActionPerformed(java.awt.event.ActionEvent evt) {//GEN-FIRST:event_resetZCoordinateButtonActionPerformed
         try {
@@ -2031,25 +1975,6 @@
         }
     }//GEN-LAST:event_resetCoordinatesButtonActionPerformed
 
-<<<<<<< HEAD
-    private void customGcodeText2ActionPerformed(java.awt.event.ActionEvent evt) {//GEN-FIRST:event_customGcodeText2ActionPerformed
-        this.settings.updateMacro(2, null, null, this.customGcodeText2.getText());
-    }//GEN-LAST:event_customGcodeText2ActionPerformed
-
-    private void customGcodeText3ActionPerformed(java.awt.event.ActionEvent evt) {//GEN-FIRST:event_customGcodeText3ActionPerformed
-        this.settings.updateMacro(3, null, null, this.customGcodeText3.getText());
-    }//GEN-LAST:event_customGcodeText3ActionPerformed
-
-    private void customGcodeText4ActionPerformed(java.awt.event.ActionEvent evt) {//GEN-FIRST:event_customGcodeText4ActionPerformed
-        this.settings.updateMacro(4, null, null, this.customGcodeText4.getText());
-    }//GEN-LAST:event_customGcodeText4ActionPerformed
-
-    private void customGcodeText5ActionPerformed(java.awt.event.ActionEvent evt) {//GEN-FIRST:event_customGcodeText5ActionPerformed
-        this.settings.updateMacro(5, null, null, this.customGcodeText5.getText());
-    }//GEN-LAST:event_customGcodeText5ActionPerformed
-
-=======
->>>>>>> 73ef45c5
     private void inchRadioButtonActionPerformed(java.awt.event.ActionEvent evt) {//GEN-FIRST:event_inchRadioButtonActionPerformed
     }//GEN-LAST:event_inchRadioButtonActionPerformed
 
