--- conflicted
+++ resolved
@@ -30,23 +30,19 @@
 import java.io.IOException;
 
 public interface BackendAPI extends BackendAPIReadOnly {
-<<<<<<< HEAD
-        // Config options
-        public void setFile(File file) throws Exception;
-        public void applySettings(Settings settings) throws Exception;
+    // Config options
+    public void setGcodeFile(File file) throws Exception;
+    public void setTempDir(File file) throws IOException;
+    public void applySettings(Settings settings) throws Exception;
 
         public void preprocessAndExportToFile(File f) throws Exception;
         
         // Control options
         public void connect(String firmware, String port, int baudRate) throws Exception;
         public void disconnect() throws Exception;
-    @Deprecated
-    public void sendGcodeCommand(String commandText) throws Exception;
-
+        public void sendGcodeCommand(String commandText) throws Exception;
     public void sendGcodeCommand(GcodeCommand command) throws Exception;
-
-
-    public void adjustManualLocation(int dirX, int dirY, int dirZ, double stepSize, Units units) throws Exception;
+	public void adjustManualLocation(int dirX, int dirY, int dirZ, double stepSize, Units units) throws Exception;
 	public void send() throws Exception;
 	public void pauseResume() throws Exception;
 	public void cancel() throws Exception;
@@ -63,34 +59,4 @@
         // Shouldn't be needed often.
         public IController getController();
         public void applySettingsToController(Settings settings, IController controller) throws Exception;
-=======
-    // Config options
-    public void setGcodeFile(File file) throws Exception;
-    public void setTempDir(File file) throws IOException;
-    public void applySettings(Settings settings) throws Exception;
-
-    public void preprocessAndExportToFile(File f) throws Exception;
-    
-    // Control options
-    public void connect(String firmware, String port, int baudRate) throws Exception;
-    public void disconnect() throws Exception;
-    public void sendGcodeCommand(String commandText) throws Exception;
-    public void adjustManualLocation(int dirX, int dirY, int dirZ, double stepSize, Units units) throws Exception;
-    public void send() throws Exception;
-    public void pauseResume() throws Exception;
-    public void cancel() throws Exception;
-    public void returnToZero() throws Exception;
-    public void resetCoordinatesToZero() throws Exception;
-    public void resetCoordinateToZero(char coordinate) throws Exception;
-    
-    public void killAlarmLock() throws Exception;
-    public void performHomingCycle() throws Exception;
-    public void toggleCheckMode() throws Exception;
-    public void issueSoftReset() throws Exception;
-    public void requestParserState() throws Exception;
-           
-    // Shouldn't be needed often.
-    public IController getController();
-    public void applySettingsToController(Settings settings, IController controller) throws Exception;
->>>>>>> c7a2b29e
 }