<?xml version="1.0" encoding="UTF-8" ?>

<Form version="1.8" maxVersion="1.8" type="org.netbeans.modules.form.forminfo.JFrameFormInfo">
  <NonVisualComponents>
    <Component class="javax.swing.ButtonGroup" name="lineBreakGroup">
    </Component>
    <Container class="javax.swing.JTabbedPane" name="jTabbedPane1">

      <Layout class="org.netbeans.modules.form.compat2.layouts.support.JTabbedPaneSupportLayout"/>
    </Container>
  </NonVisualComponents>
  <Properties>
    <Property name="defaultCloseOperation" type="int" value="3"/>
  </Properties>
  <SyntheticProperties>
    <SyntheticProperty name="formSizePolicy" type="int" value="1"/>
  </SyntheticProperties>
  <AuxValues>
    <AuxValue name="FormSettings_autoResourcing" type="java.lang.Integer" value="0"/>
    <AuxValue name="FormSettings_autoSetComponentName" type="java.lang.Boolean" value="false"/>
    <AuxValue name="FormSettings_generateFQN" type="java.lang.Boolean" value="true"/>
    <AuxValue name="FormSettings_generateMnemonicsCode" type="java.lang.Boolean" value="false"/>
    <AuxValue name="FormSettings_i18nAutoMode" type="java.lang.Boolean" value="false"/>
    <AuxValue name="FormSettings_layoutCodeTarget" type="java.lang.Integer" value="2"/>
    <AuxValue name="FormSettings_listenerGenerationStyle" type="java.lang.Integer" value="0"/>
    <AuxValue name="FormSettings_variablesLocal" type="java.lang.Boolean" value="false"/>
    <AuxValue name="FormSettings_variablesModifier" type="java.lang.Integer" value="2"/>
  </AuxValues>

  <Layout>
    <DimensionLayout dim="0">
      <Group type="103" groupAlignment="0" attributes="0">
          <Group type="102" attributes="0">
              <EmptySpace max="-2" attributes="0"/>
              <Group type="103" groupAlignment="0" attributes="0">
                  <Group type="102" attributes="0">
                      <Component id="scrollWindowCheckBox" min="-2" max="-2" attributes="0"/>
                      <EmptySpace min="0" pref="0" max="32767" attributes="0"/>
                  </Group>
                  <Component id="jPanel1" max="32767" attributes="0"/>
              </Group>
              <EmptySpace max="-2" attributes="0"/>
              <Component id="jPanel2" min="-2" max="-2" attributes="0"/>
              <EmptySpace max="-2" attributes="0"/>
          </Group>
          <Component id="jTabbedPane2" max="32767" attributes="0"/>
      </Group>
    </DimensionLayout>
    <DimensionLayout dim="1">
      <Group type="103" groupAlignment="0" attributes="0">
          <Group type="102" alignment="0" attributes="0">
              <EmptySpace max="-2" attributes="0"/>
              <Group type="103" groupAlignment="0" attributes="0">
                  <Group type="102" attributes="0">
                      <Component id="jPanel1" min="-2" max="-2" attributes="0"/>
                      <EmptySpace max="-2" attributes="0"/>
                      <Component id="scrollWindowCheckBox" min="-2" max="-2" attributes="0"/>
                  </Group>
                  <Component id="jPanel2" min="-2" max="-2" attributes="0"/>
              </Group>
              <EmptySpace max="-2" attributes="0"/>
              <Component id="jTabbedPane2" pref="269" max="32767" attributes="0"/>
          </Group>
      </Group>
    </DimensionLayout>
  </Layout>
  <SubComponents>
    <Container class="javax.swing.JPanel" name="jPanel1">
      <Properties>
        <Property name="border" type="javax.swing.border.Border" editor="org.netbeans.modules.form.editors2.BorderEditor">
          <Border info="org.netbeans.modules.form.compat2.border.TitledBorderInfo">
            <TitledBorder title="Serial"/>
          </Border>
        </Property>
      </Properties>

      <Layout>
        <DimensionLayout dim="0">
          <Group type="103" groupAlignment="0" attributes="0">
              <Group type="102" alignment="0" attributes="0">
                  <EmptySpace max="-2" attributes="0"/>
                  <Group type="103" groupAlignment="0" attributes="0">
                      <Component id="commandTextField" max="32767" attributes="0"/>
                      <Group type="102" alignment="0" attributes="0">
                          <Component id="commandLabel" min="-2" max="-2" attributes="0"/>
                          <EmptySpace max="32767" attributes="0"/>
                          <Component id="lineBreakN" min="-2" max="-2" attributes="0"/>
                          <EmptySpace max="-2" attributes="0"/>
                          <Component id="lineBreakNR" min="-2" max="-2" attributes="0"/>
                          <EmptySpace max="-2" attributes="0"/>
                          <Component id="lineBreakRN" min="-2" max="-2" attributes="0"/>
                      </Group>
                      <Group type="102" alignment="0" attributes="0">
                          <Component id="commPortComboBox" min="-2" pref="237" max="-2" attributes="0"/>
                          <EmptySpace max="-2" attributes="0"/>
                          <Component id="refreshButton" min="-2" pref="25" max="-2" attributes="0"/>
                          <EmptySpace max="-2" attributes="0"/>
                          <Component id="openButton" min="-2" max="-2" attributes="0"/>
                          <EmptySpace max="-2" attributes="0"/>
                          <Component id="closeButton" min="-2" max="-2" attributes="0"/>
                          <EmptySpace min="0" pref="4" max="32767" attributes="0"/>
                      </Group>
                  </Group>
                  <EmptySpace max="-2" attributes="0"/>
              </Group>
          </Group>
        </DimensionLayout>
        <DimensionLayout dim="1">
          <Group type="103" groupAlignment="0" attributes="0">
              <Group type="102" alignment="0" attributes="0">
                  <Group type="103" groupAlignment="0" attributes="0">
                      <Group type="103" groupAlignment="3" attributes="0">
                          <Component id="lineBreakNR" alignment="3" min="-2" max="-2" attributes="0"/>
                          <Component id="lineBreakRN" alignment="3" min="-2" max="-2" attributes="0"/>
                          <Component id="lineBreakN" alignment="3" min="-2" max="-2" attributes="0"/>
                      </Group>
                      <Component id="commandLabel" alignment="0" min="-2" max="-2" attributes="0"/>
                  </Group>
                  <EmptySpace max="-2" attributes="0"/>
                  <Component id="commandTextField" min="-2" max="-2" attributes="0"/>
                  <EmptySpace max="-2" attributes="0"/>
                  <Group type="103" groupAlignment="3" attributes="0">
                      <Component id="commPortComboBox" alignment="3" min="-2" max="-2" attributes="0"/>
                      <Component id="refreshButton" alignment="3" min="-2" pref="24" max="-2" attributes="0"/>
                      <Component id="openButton" alignment="3" min="-2" max="-2" attributes="0"/>
                      <Component id="closeButton" alignment="3" min="-2" max="-2" attributes="0"/>
                  </Group>
                  <EmptySpace max="32767" attributes="0"/>
              </Group>
          </Group>
        </DimensionLayout>
      </Layout>
      <SubComponents>
        <Component class="javax.swing.JLabel" name="commandLabel">
          <Properties>
            <Property name="text" type="java.lang.String" value="Command"/>
          </Properties>
        </Component>
        <Component class="javax.swing.JRadioButton" name="lineBreakNR">
          <Properties>
            <Property name="buttonGroup" type="javax.swing.ButtonGroup" editor="org.netbeans.modules.form.RADComponent$ButtonGroupPropertyEditor">
              <ComponentRef name="lineBreakGroup"/>
            </Property>
            <Property name="text" type="java.lang.String" value="\u005cn\u005cr" containsInvalidXMLChars="true"/>
          </Properties>
        </Component>
        <Component class="javax.swing.JRadioButton" name="lineBreakRN">
          <Properties>
            <Property name="buttonGroup" type="javax.swing.ButtonGroup" editor="org.netbeans.modules.form.RADComponent$ButtonGroupPropertyEditor">
              <ComponentRef name="lineBreakGroup"/>
            </Property>
            <Property name="selected" type="boolean" value="true"/>
            <Property name="text" type="java.lang.String" value="\u005cr\u005cn" containsInvalidXMLChars="true"/>
          </Properties>
        </Component>
        <Component class="javax.swing.JTextField" name="commandTextField">
          <Properties>
            <Property name="enabled" type="boolean" value="false"/>
          </Properties>
          <Events>
            <EventHandler event="actionPerformed" listener="java.awt.event.ActionListener" parameters="java.awt.event.ActionEvent" handler="commandTextFieldActionPerformed"/>
          </Events>
        </Component>
        <Component class="javax.swing.JComboBox" name="commPortComboBox">
          <Properties>
            <Property name="model" type="javax.swing.ComboBoxModel" editor="org.netbeans.modules.form.editors2.ComboBoxModelEditor">
              <StringArray count="0"/>
            </Property>
          </Properties>
        </Component>
        <Component class="javax.swing.JButton" name="refreshButton">
          <Properties>
            <Property name="icon" type="javax.swing.Icon" editor="org.netbeans.modules.form.editors2.IconEditor">
              <Image iconType="3" name="/refresh.gif"/>
            </Property>
          </Properties>
          <Events>
            <EventHandler event="actionPerformed" listener="java.awt.event.ActionListener" parameters="java.awt.event.ActionEvent" handler="refreshButtonActionPerformed"/>
          </Events>
        </Component>
        <Component class="javax.swing.JButton" name="openButton">
          <Properties>
            <Property name="text" type="java.lang.String" value="Open"/>
          </Properties>
          <Events>
            <EventHandler event="actionPerformed" listener="java.awt.event.ActionListener" parameters="java.awt.event.ActionEvent" handler="openButtonActionPerformed"/>
          </Events>
        </Component>
        <Component class="javax.swing.JButton" name="closeButton">
          <Properties>
            <Property name="text" type="java.lang.String" value="Close"/>
            <Property name="enabled" type="boolean" value="false"/>
          </Properties>
          <Events>
            <EventHandler event="actionPerformed" listener="java.awt.event.ActionListener" parameters="java.awt.event.ActionEvent" handler="closeButtonActionPerformed"/>
          </Events>
        </Component>
        <Component class="javax.swing.JRadioButton" name="lineBreakN">
          <Properties>
            <Property name="buttonGroup" type="javax.swing.ButtonGroup" editor="org.netbeans.modules.form.RADComponent$ButtonGroupPropertyEditor">
              <ComponentRef name="lineBreakGroup"/>
            </Property>
            <Property name="text" type="java.lang.String" value="\u005cn" containsInvalidXMLChars="true"/>
          </Properties>
          <Events>
            <EventHandler event="actionPerformed" listener="java.awt.event.ActionListener" parameters="java.awt.event.ActionEvent" handler="lineBreakNActionPerformed"/>
          </Events>
        </Component>
      </SubComponents>
    </Container>
    <Component class="javax.swing.JCheckBox" name="scrollWindowCheckBox">
      <Properties>
        <Property name="selected" type="boolean" value="true"/>
        <Property name="text" type="java.lang.String" value="Scroll output window"/>
      </Properties>
      <Events>
        <EventHandler event="actionPerformed" listener="java.awt.event.ActionListener" parameters="java.awt.event.ActionEvent" handler="scrollWindowCheckBoxActionPerformed"/>
      </Events>
    </Component>
    <Container class="javax.swing.JPanel" name="jPanel2">
      <Properties>
        <Property name="border" type="javax.swing.border.Border" editor="org.netbeans.modules.form.editors2.BorderEditor">
          <Border info="org.netbeans.modules.form.compat2.border.TitledBorderInfo">
            <TitledBorder title="File transfer"/>
          </Border>
        </Property>
      </Properties>

      <Layout>
        <DimensionLayout dim="0">
          <Group type="103" groupAlignment="0" attributes="0">
              <Group type="102" attributes="0">
                  <EmptySpace max="-2" attributes="0"/>
                  <Group type="103" groupAlignment="0" attributes="0">
                      <Group type="102" attributes="0">
                          <Group type="103" groupAlignment="0" attributes="0">
                              <Component id="fileLabel" min="-2" max="-2" attributes="0"/>
                              <Group type="103" alignment="0" groupAlignment="1" max="-2" attributes="0">
                                  <Group type="102" alignment="0" attributes="0">
                                      <Component id="sentRowsLabel" min="-2" max="-2" attributes="0"/>
                                      <EmptySpace max="-2" attributes="0"/>
                                      <Component id="sentRowsValueLabel" min="-2" max="-2" attributes="0"/>
                                      <EmptySpace min="-2" pref="49" max="-2" attributes="0"/>
                                      <Component id="rowsLabel" min="-2" max="-2" attributes="0"/>
                                      <EmptySpace max="-2" attributes="0"/>
                                      <Component id="rowsValueLabel" min="-2" max="-2" attributes="0"/>
                                      <EmptySpace max="32767" attributes="0"/>
                                      <Component id="durationLabel" min="-2" max="-2" attributes="0"/>
                                      <EmptySpace max="-2" attributes="0"/>
                                      <Component id="durationValueLabel" min="-2" max="-2" attributes="0"/>
                                      <EmptySpace min="-2" pref="6" max="-2" attributes="0"/>
                                  </Group>
                                  <Group type="102" alignment="0" attributes="0">
                                      <Component id="printButton" min="-2" pref="68" max="-2" attributes="0"/>
                                      <EmptySpace max="-2" attributes="0"/>
                                      <Component id="stopButton" min="-2" max="-2" attributes="0"/>
                                      <EmptySpace type="unrelated" max="-2" attributes="0"/>
                                      <Component id="overrideSpeedValueSpinner" min="-2" pref="59" max="-2" attributes="0"/>
                                      <EmptySpace max="-2" attributes="0"/>
                                      <Component id="overrideSpeedCheckBox" min="-2" max="-2" attributes="0"/>
                                  </Group>
                              </Group>
                          </Group>
                          <EmptySpace pref="121" max="32767" attributes="0"/>
                      </Group>
                      <Group type="102" attributes="0">
                          <Component id="fileTextField" max="32767" attributes="0"/>
                          <EmptySpace max="-2" attributes="0"/>
                          <Component id="browseButton" min="-2" max="-2" attributes="0"/>
                      </Group>
                  </Group>
              </Group>
          </Group>
        </DimensionLayout>
        <DimensionLayout dim="1">
          <Group type="103" groupAlignment="0" attributes="0">
              <Group type="102" alignment="0" attributes="0">
                  <Component id="fileLabel" min="-2" max="-2" attributes="0"/>
                  <EmptySpace max="-2" attributes="0"/>
                  <Group type="103" groupAlignment="3" attributes="0">
                      <Component id="fileTextField" alignment="3" min="-2" max="-2" attributes="0"/>
                      <Component id="browseButton" alignment="3" min="-2" max="-2" attributes="0"/>
                  </Group>
                  <EmptySpace max="-2" attributes="0"/>
                  <Group type="103" groupAlignment="3" attributes="0">
                      <Component id="printButton" alignment="3" min="-2" max="-2" attributes="0"/>
                      <Component id="stopButton" alignment="3" min="-2" max="-2" attributes="0"/>
                      <Component id="overrideSpeedCheckBox" alignment="3" min="-2" max="-2" attributes="0"/>
                      <Component id="overrideSpeedValueSpinner" max="-2" attributes="0"/>
                  </Group>
                  <EmptySpace min="-2" pref="14" max="-2" attributes="0"/>
                  <Group type="103" groupAlignment="3" attributes="0">
                      <Component id="sentRowsLabel" alignment="3" min="-2" max="-2" attributes="0"/>
                      <Component id="sentRowsValueLabel" alignment="3" min="-2" max="-2" attributes="0"/>
                      <Component id="rowsLabel" alignment="3" min="-2" max="-2" attributes="0"/>
                      <Component id="rowsValueLabel" alignment="3" min="-2" max="-2" attributes="0"/>
                      <Group type="103" alignment="3" groupAlignment="3" attributes="0">
                          <Component id="durationValueLabel" alignment="3" min="-2" max="-2" attributes="0"/>
                          <Component id="durationLabel" alignment="3" min="-2" max="-2" attributes="0"/>
                      </Group>
                  </Group>
<<<<<<< HEAD
                  <EmptySpace max="32767" attributes="0"/>
=======
                  <EmptySpace pref="10" max="32767" attributes="0"/>
>>>>>>> bade58f6
              </Group>
          </Group>
        </DimensionLayout>
      </Layout>
      <SubComponents>
        <Component class="javax.swing.JButton" name="browseButton">
          <Properties>
            <Property name="text" type="java.lang.String" value="Browse"/>
            <Property name="enabled" type="boolean" value="false"/>
          </Properties>
          <Events>
            <EventHandler event="actionPerformed" listener="java.awt.event.ActionListener" parameters="java.awt.event.ActionEvent" handler="browseButtonActionPerformed"/>
          </Events>
        </Component>
        <Component class="javax.swing.JButton" name="printButton">
          <Properties>
            <Property name="text" type="java.lang.String" value="Send"/>
            <Property name="enabled" type="boolean" value="false"/>
          </Properties>
          <Events>
            <EventHandler event="actionPerformed" listener="java.awt.event.ActionListener" parameters="java.awt.event.ActionEvent" handler="printButtonActionPerformed"/>
          </Events>
        </Component>
        <Component class="javax.swing.JButton" name="stopButton">
          <Properties>
            <Property name="text" type="java.lang.String" value="Stop"/>
            <Property name="enabled" type="boolean" value="false"/>
          </Properties>
          <Events>
            <EventHandler event="actionPerformed" listener="java.awt.event.ActionListener" parameters="java.awt.event.ActionEvent" handler="stopButtonActionPerformed"/>
          </Events>
        </Component>
        <Component class="javax.swing.JTextField" name="fileTextField">
          <Properties>
            <Property name="enabled" type="boolean" value="false"/>
          </Properties>
        </Component>
        <Component class="javax.swing.JLabel" name="fileLabel">
          <Properties>
            <Property name="text" type="java.lang.String" value="File"/>
          </Properties>
        </Component>
        <Component class="javax.swing.JCheckBox" name="overrideSpeedCheckBox">
          <Properties>
            <Property name="text" type="java.lang.String" value="Override speed"/>
            <Property name="enabled" type="boolean" value="false"/>
          </Properties>
        </Component>
        <Component class="javax.swing.JSpinner" name="overrideSpeedValueSpinner">
          <Properties>
            <Property name="model" type="javax.swing.SpinnerModel" editor="org.netbeans.modules.form.editors2.SpinnerModelEditor">
              <SpinnerModel initial="60" minimum="1" numberType="java.lang.Integer" stepSize="1" type="number"/>
            </Property>
            <Property name="enabled" type="boolean" value="false"/>
          </Properties>
        </Component>
        <Component class="javax.swing.JLabel" name="sentRowsLabel">
          <Properties>
            <Property name="text" type="java.lang.String" value="Sent rows:"/>
          </Properties>
        </Component>
        <Component class="javax.swing.JLabel" name="sentRowsValueLabel">
          <Properties>
            <Property name="text" type="java.lang.String" value="0"/>
          </Properties>
        </Component>
        <Component class="javax.swing.JLabel" name="rowsLabel">
          <Properties>
            <Property name="text" type="java.lang.String" value="Rows:"/>
          </Properties>
        </Component>
        <Component class="javax.swing.JLabel" name="rowsValueLabel">
          <Properties>
            <Property name="text" type="java.lang.String" value="0"/>
          </Properties>
        </Component>
        <Component class="javax.swing.JLabel" name="durationLabel">
          <Properties>
            <Property name="text" type="java.lang.String" value="Duration:"/>
          </Properties>
        </Component>
        <Component class="javax.swing.JLabel" name="durationValueLabel">
          <Properties>
            <Property name="text" type="java.lang.String" value="00:00:00"/>
          </Properties>
        </Component>
      </SubComponents>
    </Container>
    <Container class="javax.swing.JTabbedPane" name="jTabbedPane2">

      <Layout class="org.netbeans.modules.form.compat2.layouts.support.JTabbedPaneSupportLayout"/>
      <SubComponents>
        <Container class="javax.swing.JScrollPane" name="jScrollPane2">
          <AuxValues>
            <AuxValue name="autoScrollPane" type="java.lang.Boolean" value="true"/>
          </AuxValues>
          <Constraints>
            <Constraint layoutClass="org.netbeans.modules.form.compat2.layouts.support.JTabbedPaneSupportLayout" value="org.netbeans.modules.form.compat2.layouts.support.JTabbedPaneSupportLayout$JTabbedPaneConstraintsDescription">
              <JTabbedPaneConstraints tabName="Console">
                <Property name="tabTitle" type="java.lang.String" value="Console"/>
              </JTabbedPaneConstraints>
            </Constraint>
          </Constraints>

          <Layout class="org.netbeans.modules.form.compat2.layouts.support.JScrollPaneSupportLayout"/>
          <SubComponents>
            <Component class="javax.swing.JTextArea" name="consoleTextArea">
              <Properties>
                <Property name="columns" type="int" value="20"/>
                <Property name="rows" type="int" value="5"/>
              </Properties>
            </Component>
          </SubComponents>
        </Container>
        <Container class="javax.swing.JScrollPane" name="jScrollPane1">
          <AuxValues>
            <AuxValue name="autoScrollPane" type="java.lang.Boolean" value="true"/>
          </AuxValues>
          <Constraints>
            <Constraint layoutClass="org.netbeans.modules.form.compat2.layouts.support.JTabbedPaneSupportLayout" value="org.netbeans.modules.form.compat2.layouts.support.JTabbedPaneSupportLayout$JTabbedPaneConstraintsDescription">
              <JTabbedPaneConstraints tabName="File Commands">
                <Property name="tabTitle" type="java.lang.String" value="File Commands"/>
              </JTabbedPaneConstraints>
            </Constraint>
          </Constraints>

          <Layout class="org.netbeans.modules.form.compat2.layouts.support.JScrollPaneSupportLayout"/>
          <SubComponents>
            <Component class="javax.swing.JTable" name="commandTable">
              <Properties>
                <Property name="model" type="javax.swing.table.TableModel" editor="org.netbeans.modules.form.editors2.TableModelEditor">
                  <Table columnCount="4" rowCount="0">
                    <Column editable="false" title="Command" type="java.lang.String"/>
                    <Column editable="false" title="Sent" type="java.lang.Boolean"/>
                    <Column editable="false" title="Done" type="java.lang.Boolean"/>
                    <Column editable="false" title="Response" type="java.lang.String"/>
                  </Table>
                </Property>
                <Property name="columnModel" type="javax.swing.table.TableColumnModel" editor="org.netbeans.modules.form.editors2.TableColumnModelEditor">
                  <TableColumnModel selectionModel="0">
                    <Column maxWidth="-1" minWidth="-1" prefWidth="500" resizable="true">
                      <Title/>
                      <Editor/>
                      <Renderer/>
                    </Column>
                    <Column maxWidth="-1" minWidth="-1" prefWidth="40" resizable="false">
                      <Title/>
                      <Editor/>
                      <Renderer/>
                    </Column>
                    <Column maxWidth="-1" minWidth="-1" prefWidth="40" resizable="false">
                      <Title/>
                      <Editor/>
                      <Renderer/>
                    </Column>
                    <Column maxWidth="-1" minWidth="-1" prefWidth="350" resizable="true">
                      <Title/>
                      <Editor/>
                      <Renderer/>
                    </Column>
                  </TableColumnModel>
                </Property>
                <Property name="tableHeader" type="javax.swing.table.JTableHeader" editor="org.netbeans.modules.form.editors2.JTableHeaderEditor">
                  <TableHeader reorderingAllowed="false" resizingAllowed="true"/>
                </Property>
              </Properties>
            </Component>
          </SubComponents>
        </Container>
      </SubComponents>
    </Container>
  </SubComponents>
</Form><|MERGE_RESOLUTION|>--- conflicted
+++ resolved
@@ -299,11 +299,7 @@
                           <Component id="durationLabel" alignment="3" min="-2" max="-2" attributes="0"/>
                       </Group>
                   </Group>
-<<<<<<< HEAD
-                  <EmptySpace max="32767" attributes="0"/>
-=======
                   <EmptySpace pref="10" max="32767" attributes="0"/>
->>>>>>> bade58f6
               </Group>
           </Group>
         </DimensionLayout>
