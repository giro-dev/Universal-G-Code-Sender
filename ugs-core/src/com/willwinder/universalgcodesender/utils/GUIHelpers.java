--- conflicted
+++ resolved
@@ -19,29 +19,20 @@
 package com.willwinder.universalgcodesender.utils;
 
 import com.willwinder.universalgcodesender.i18n.Localization;
-<<<<<<< HEAD
 import com.willwinder.universalgcodesender.model.BackendAPI;
 import java.io.File;
 import java.util.logging.Level;
 import java.util.logging.Logger;
-=======
+import javax.swing.JOptionPane;
 import org.apache.commons.lang3.StringUtils;
 import org.apache.commons.lang3.exception.ExceptionUtils;
-
->>>>>>> 766ad563
-import javax.swing.JOptionPane;
-import java.util.logging.Logger;
 
 /**
  *
  * @author wwinder
  */
 public class GUIHelpers {
-<<<<<<< HEAD
-    private static Logger logger = Logger.getLogger(GUIHelpers.class.getName());
-=======
     private static final Logger LOGGER = Logger.getLogger(GUIHelpers.class.getName());
->>>>>>> 766ad563
 
     // Set with reflection in unit tests.
     private static boolean unitTestMode = false;
@@ -105,7 +96,7 @@
               settings.setLastOpenedFilename(f.getAbsolutePath());
               SettingsFactory.saveSettings(settings);
             } catch (Exception e) {
-              logger.log(Level.WARNING, "Couldn't set gcode-file" + e.getMessage(), e);
+              LOGGER.log(Level.WARNING, "Couldn't set gcode-file" + e.getMessage(), e);
             }
         });
     }
