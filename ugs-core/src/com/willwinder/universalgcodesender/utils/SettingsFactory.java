/*
    Copywrite 2013-2016 Christian Moll, Will Winder, Bob Jones

    This file is part of Universal Gcode Sender (UGS).

    UGS is free software: you can redistribute it and/or modify
    it under the terms of the GNU General Public License as published by
    the Free Software Foundation, either version 3 of the License, or
    (at your option) any later version.

    UGS is distributed in the hope that it will be useful,
    but WITHOUT ANY WARRANTY; without even the implied warranty of
    MERCHANTABILITY or FITNESS FOR A PARTICULAR PURPOSE.  See the
    GNU General Public License for more details.

    You should have received a copy of the GNU General Public License
    along with UGS.  If not, see <http://www.gnu.org/licenses/>.
 */
package com.willwinder.universalgcodesender.utils;

import com.google.gson.Gson;
import com.google.gson.GsonBuilder;
import com.willwinder.universalgcodesender.i18n.Localization;
import java.io.File;
import java.io.FileInputStream;
import java.io.FileNotFoundException;
import java.io.FileReader;
import java.io.FileWriter;
import java.io.IOException;
import java.util.Properties;
import java.util.logging.Level;
import java.util.logging.Logger;
import org.apache.commons.io.FileUtils;

/**
 *
 * @author moll
 */
public class SettingsFactory {
    private static final Logger logger = Logger.getLogger(SettingsFactory.class.getName());
    private static final String USER_HOME = "user.home";
    private static final String FALSE = "false";
    private static Settings settings;

    public static final String SETTINGS_DIRECTORY_NAME = "ugs";
    public static final String PROPERTIES_FILENAME = "UniversalGcodeSender.properties";
    public static final String JSON_FILENAME = "UniversalGcodeSender.json";
    public static final String MAC_LIBRARY = "/Library/Preferences/";

    public static Settings loadSettings() {
        if (settings == null) {
            migrateOldSettings();
            // the defaults are now in the settings bean
            File settingsFile = getSettingsFile();

            if (!settingsFile.exists()) {
                settings = new Settings();
            } else {
                try {
                    //logger.log(Level.INFO, "{0}: {1}", new Object[]{Localization.getString("settings.log.location"), settingsFile});
                    logger.log(Level.INFO, "Log location: {0}", settingsFile.getAbsolutePath());
                    logger.info("Loading settings.");
                    settings = new Gson().fromJson(new FileReader(settingsFile), Settings.class);
                    if (settings != null) {
                        settings.finalizeInitialization();
                    }
                    // Localized setting not available here.
                    //logger.info(Localization.getString("settings.log.loading"));
                } catch (FileNotFoundException ex) {
                    //logger.warning(Localization.getString("settings.log.error"));
                    logger.log(Level.SEVERE, "Can't load settings, using defaults.", ex);
                }
<<<<<<< HEAD
            }

            if (settings == null) {
                settings = new Settings();
=======
                // Localized setting not available here.
                //logger.info(Localization.getString("settings.log.loading"));
            } catch (FileNotFoundException ex) {
                //logger.warning(Localization.getString("settings.log.error"));
                logger.log(Level.SEVERE, "Can't load settings, using defaults.", ex);
            } catch (Exception e) {
                GUIHelpers.displayErrorDialog(
                        "There was a problem loading:\n"
                        + settingsFile.getAbsolutePath()
                        + "\nPlease fix or remove this file and try loading UGS again.",
                        true);
                throw e;
>>>>>>> 108659b7
            }
        }
        return settings;
    }

    public static void saveSettings(Settings settings) {
        logger.info(Localization.getString("settings.log.saving"));
        try {
            // Save json file.
            File jsonFile = getSettingsFile();
            try (FileWriter fileWriter = new FileWriter(jsonFile)) {
                Gson gson = new GsonBuilder().setPrettyPrinting().create();
                fileWriter.write(gson.toJson(settings, Settings.class));
            }
         } catch (Exception e) {
            e.printStackTrace();
            logger.warning(Localization.getString("settings.log.saveerror"));
        }
    }

    /**
     * This is public in case other classes need to save settings somewhere.
     */
    public static File getSettingsDirectory() {
        String homeDir = System.getProperty(USER_HOME);
        String osName = System.getProperty("os.name").toLowerCase();

        if (osName.contains("mac")) {
            homeDir = homeDir + MAC_LIBRARY;
        }
        if (!homeDir.endsWith(File.separator)) {
            homeDir = homeDir + File.separator + ".";
        }

        File dir = new File(homeDir + SETTINGS_DIRECTORY_NAME);
        dir.mkdirs();
        return dir;
    }

    /**
     * Convert legacy property file to JSON, move files from top level setting
     * directory to UGS settings directory.
     */
    private static void migrateOldSettings() {
        File newSettingsDir = getSettingsDirectory();
        File oldSettingDir = newSettingsDir.getParentFile();
        File oldPropertyFile = new File(oldSettingDir, PROPERTIES_FILENAME);
        File oldJsonFile = new File(oldSettingDir, JSON_FILENAME);

        // Convert property file in old location to json file in new location.
        if (oldPropertyFile.exists()) {
            try {
                Settings out = new Settings();
                //logger.log(Level.INFO, "{0}: {1}", new Object[]{Localization.getString("settings.log.location"), settingsFile});
                logger.log(Level.INFO, "Log location: {0}", oldPropertyFile.getAbsolutePath());
                Properties properties = new Properties();
                properties.load(new FileInputStream(oldPropertyFile));
                out.setLastOpenedFilename(properties.getProperty("last.dir", System.getProperty(USER_HOME)));
                out.setPort(properties.getProperty("port", ""));
                out.setPortRate(properties.getProperty("port.rate", "9600"));
                out.setManualModeEnabled(Boolean.valueOf(properties.getProperty("manualMode.enabled", FALSE)));
                out.setManualModeStepSize(Double.valueOf(properties.getProperty("manualMode.stepsize", "1")));
                out.setScrollWindowEnabled(Boolean.valueOf(properties.getProperty("scrollWindow.enabled", "true")));
                out.setVerboseOutputEnabled(Boolean.valueOf(properties.getProperty("verboseOutput.enabled", FALSE)));
                out.setFirmwareVersion(properties.getProperty("firmwareVersion", "GRBL"));
                out.setSingleStepMode(Boolean.valueOf(properties.getProperty("singleStepMode", FALSE)));
                out.setStatusUpdatesEnabled(Boolean.valueOf(properties.getProperty("statusUpdatesEnabled", "true")));
                out.setStatusUpdateRate(Integer.valueOf(properties.getProperty("statusUpdateRate", "200")));
                out.setDisplayStateColor(Boolean.valueOf(properties.getProperty("displayStateColor", "true")));
                out.updateMacro(1, null, null, properties.getProperty("customGcode1", "G0 X0 Y0;"));
                out.updateMacro(2, null, null, properties.getProperty("customGcode2", "G0 G91 X10;G0 G91 Y10;"));
                out.updateMacro(3, null, null, properties.getProperty("customGcode3", ""));
                out.updateMacro(4, null, null, properties.getProperty("customGcode4", ""));
                out.updateMacro(5, null, null, properties.getProperty("customGcode5", ""));
                out.setLanguage(properties.getProperty("language", "en_US"));
                saveSettings(out);

                // Delete the old settings file if it exists.
                oldPropertyFile.delete();
            } catch (IOException ex) {
                Logger.getLogger(SettingsFactory.class.getName()).log(Level.SEVERE, null, ex);
            }

        }

        // Move old json file from old location to new location.
        else if (oldJsonFile.exists()) {
            try {
                // If the new file doesn't exist, move the old one.
                if (!getSettingsFile().exists()) {
                    FileUtils.moveFile(oldJsonFile, getSettingsFile());
                }
                // Delete the old settings file if it exists.
                oldJsonFile.delete();
            } catch (IOException ex) {
                Logger.getLogger(SettingsFactory.class.getName()).log(Level.SEVERE, null, ex);
            }
        }
    }

    private static File getSettingsFile() {
        File settingDir = SettingsFactory.getSettingsDirectory();
        return new File (settingDir, JSON_FILENAME);
    }
}<|MERGE_RESOLUTION|>--- conflicted
+++ resolved
@@ -70,26 +70,11 @@
                     //logger.warning(Localization.getString("settings.log.error"));
                     logger.log(Level.SEVERE, "Can't load settings, using defaults.", ex);
                 }
-<<<<<<< HEAD
             }
+        }
 
-            if (settings == null) {
-                settings = new Settings();
-=======
-                // Localized setting not available here.
-                //logger.info(Localization.getString("settings.log.loading"));
-            } catch (FileNotFoundException ex) {
-                //logger.warning(Localization.getString("settings.log.error"));
-                logger.log(Level.SEVERE, "Can't load settings, using defaults.", ex);
-            } catch (Exception e) {
-                GUIHelpers.displayErrorDialog(
-                        "There was a problem loading:\n"
-                        + settingsFile.getAbsolutePath()
-                        + "\nPlease fix or remove this file and try loading UGS again.",
-                        true);
-                throw e;
->>>>>>> 108659b7
-            }
+        if (settings == null) {
+            settings = new Settings();
         }
         return settings;
     }
