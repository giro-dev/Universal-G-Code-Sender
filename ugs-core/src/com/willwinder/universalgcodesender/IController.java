--- conflicted
+++ resolved
@@ -167,18 +167,17 @@
     void updateParserModalState(GcodeCommand command);
 
     /**
-<<<<<<< HEAD
      * Returns the capabilities that is supported by the controller
      *
      * @return the supported capabilities for the controller.
      */
     Capabilities getCapabilities();
-=======
+
+    /**
      * Fetches the firmware settings for the controller that can be used for
      * both querying and changing its settings.
      *
      * @return the firmware settings for the controller.
      */
     IFirmwareSettings getFirmwareSettings();
->>>>>>> 966ca444
 }