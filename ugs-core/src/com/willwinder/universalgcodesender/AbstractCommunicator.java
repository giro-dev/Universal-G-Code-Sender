--- conflicted
+++ resolved
@@ -267,15 +267,9 @@
      * prevent that from happening we use a blocking queue to add events in the
      * main thread, and process them in order a single event thread.
      */
-<<<<<<< HEAD
-    private LinkedBlockingDeque<EventData> eventQueue = new LinkedBlockingDeque<>();
+    private final LinkedBlockingDeque<EventData> eventQueue = new LinkedBlockingDeque<>();
     private boolean stop = false;
     private Thread eventThread = new Thread(() -> {
-=======
-    private final LinkedBlockingDeque<EventData> eventQueue = new LinkedBlockingDeque<>();
-    boolean stop = false;
-    Thread eventThread = new Thread(() -> {
->>>>>>> e61bc501
         while (!stop) {
             try {
                 EventData e = eventQueue.take();
