/*
<<<<<<< HEAD
    Copyright 2013-2017 Will Winder
=======
    Copyright 2013-2018 Will Winder
>>>>>>> c58ed24d

    This file is part of Universal Gcode Sender (UGS).

    UGS is free software: you can redistribute it and/or modify
    it under the terms of the GNU General Public License as published by
    the Free Software Foundation, either version 3 of the License, or
    (at your option) any later version.

    UGS is distributed in the hope that it will be useful,
    but WITHOUT ANY WARRANTY; without even the implied warranty of
    MERCHANTABILITY or FITNESS FOR A PARTICULAR PURPOSE.  See the
    GNU General Public License for more details.

    You should have received a copy of the GNU General Public License
    along with UGS.  If not, see <http://www.gnu.org/licenses/>.
 */
package com.willwinder.universalgcodesender;

import com.willwinder.universalgcodesender.gcode.GcodeCommandCreator;
import com.willwinder.universalgcodesender.gcode.util.GcodeUtils;
import com.willwinder.universalgcodesender.i18n.Localization;
import com.willwinder.universalgcodesender.listeners.ControllerStatus;
import com.willwinder.universalgcodesender.model.Overrides;
import com.willwinder.universalgcodesender.model.Position;
import com.willwinder.universalgcodesender.model.UGSEvent.ControlState;
import static com.willwinder.universalgcodesender.model.UGSEvent.ControlState.COMM_IDLE;
import com.willwinder.universalgcodesender.model.UnitUtils.Units;
import com.willwinder.universalgcodesender.firmware.GrblFirmwareSettings;
import com.willwinder.universalgcodesender.firmware.IFirmwareSettings;
import com.willwinder.universalgcodesender.types.GcodeCommand;
import com.willwinder.universalgcodesender.types.GrblFeedbackMessage;
import com.willwinder.universalgcodesender.types.GrblSettingMessage;
import com.willwinder.universalgcodesender.utils.GrblLookups;

import java.awt.event.ActionEvent;
import java.awt.event.ActionListener;
import java.io.File;
import java.util.*;
import java.util.logging.Level;
import java.util.logging.Logger;
import javax.swing.Timer;
import org.apache.commons.lang3.StringUtils;

/**
 * GRBL Control layer, coordinates all aspects of control.
 *
 * @author wwinder
 */
public class GrblController extends AbstractController {
    private static final Logger logger = Logger.getLogger(GrblController.class.getName());

    private static final GrblLookups ALARMS = new GrblLookups("alarm_codes");
    private static final GrblLookups ERRORS = new GrblLookups("error_codes");

    // Grbl state
    private double grblVersion = 0.0;           // The 0.8 in 'Grbl 0.8c'
    private Character grblVersionLetter = null; // The c in 'Grbl 0.8c'
    protected Boolean isReady = false;          // Not ready until version is received.
    private final GrblFirmwareSettings firmwareSettings;

    // Grbl status members.
    private GrblUtils.Capabilities capabilities = new GrblUtils.Capabilities();
    private double maxZLocationMM;

    // Polling state
    private int outstandingPolls = 0;
    private Timer positionPollTimer = null;  
    private ControllerStatus controllerStatus = null;

    // Canceling state
    private Boolean isCanceling = false;     // Set for the position polling thread.
    private int attemptsRemaining;
    private Position lastLocation;
    
    public GrblController(AbstractCommunicator comm) {
        super(comm);
        
        this.commandCreator = new GcodeCommandCreator();
        this.positionPollTimer = createPositionPollTimer();
        this.maxZLocationMM = -1;

        // Add our controller settings manager
        this.firmwareSettings = new GrblFirmwareSettings(this);
        this.comm.setListenAll(firmwareSettings);
    }
    
    public GrblController() {
        this(new GrblCommunicator());
    }

    @Override
    public Boolean handlesAllStateChangeEvents() {
        return capabilities.REAL_TIME;
    }

    @Override
    public IFirmwareSettings getFirmwareSettings() {
        return firmwareSettings;
    }

    @Override
    public long getJobLengthEstimate(File gcodeFile) {
        // Pending update to support cross-platform and multiple GRBL versions.
        return 0;
        //GrblSimulator simulator = new GrblSimulator(settings.getSettings());
        //return simulator.estimateRunLength(jobLines);
    }

    /***********************
     * API Implementation. *
     ***********************/

    private static String lookupCode(String input, boolean shortString) {
        if (input.contains(":")) {
            String inputParts[] = input.split(":");
            if (inputParts.length == 2) {
                String code = inputParts[1].trim();
                if (StringUtils.isNumeric(code)) {
                    String[] lookupParts = null;
                    switch(inputParts[0].toLowerCase()) {
                        case "error":
                            lookupParts = ERRORS.lookup(code);
                            break;
                        case "alarm":
                            lookupParts = ALARMS.lookup(code);
                            break;
                        default:
                            return input;
                    }

                    if (lookupParts == null) {
                        return "(" + input + ") An unknown error has occurred";
                    } else if (shortString ) {
                        return input + " (" + lookupParts[1] + ")";
                    } else {
                        return "(" + input + ") " + lookupParts[2];
                    }
                }
            }
        }

        return input;
    }
    
    @Override
    protected void rawResponseHandler(String response) {
        String processed = response;
        try {
            boolean verbose = false;

            if (GrblUtils.isOkResponse(response)) {
                this.commandComplete(processed);
            }

            // Error case.
            else if (GrblUtils.isOkErrorAlarmResponse(response)) {
                if (GrblUtils.isAlarmResponse(response)) {
                    //this is not updating the state to Alarm in the GUI, and the alarm is no longer being processed
                    // TODO: Find a builder library.
                    this.controllerStatus = new ControllerStatus(
                            lookupCode(response, true), 
                            this.controllerStatus.getMachineCoord(),
                            this.controllerStatus.getWorkCoord(),
                            this.controllerStatus.getFeedSpeed(),
                            this.controllerStatus.getSpindleSpeed(),
                            this.controllerStatus.getOverrides(),
                            this.controllerStatus.getWorkCoordinateOffset(),
                            this.controllerStatus.getEnabledPins(),
                            this.controllerStatus.getAccessoryStates());
                    dispatchStatusString(this.controllerStatus);
                    dispatchStateChange(COMM_IDLE);
                }

                // If there is an active command, mark it as completed with error
                Optional<GcodeCommand> activeCommand = this.getActiveCommand();
                if( activeCommand.isPresent() ) {
                    processed =
                            String.format(Localization.getString("controller.exception.sendError"),
                                    activeCommand.get().getCommandString(),
                                    lookupCode(response, false)).replaceAll("\\.\\.", "\\.");
                    this.errorMessageForConsole(processed + "\n");
                    this.commandComplete(processed);
                } else {
                    processed =
                            String.format(Localization.getString("controller.exception.unexpectedError"),
                                    lookupCode(response, false)).replaceAll("\\.\\.", "\\.");
                    this.errorMessageForConsole(processed + "\n");
                }
                processed = "";
            }

            else if (GrblUtils.isGrblVersionString(response)) {
                this.isReady = true;
                resetBuffers();

                this.controllerStatus = null;
                this.stopPollingPosition();
                positionPollTimer = createPositionPollTimer();
                this.beginPollingPosition();

                // In case a reset occurred while streaming.
                if (this.isStreaming()) {
                    checkStreamFinished();
                }
                
                this.grblVersion = GrblUtils.getVersionDouble(response);
                this.grblVersionLetter = GrblUtils.getVersionLetter(response);
                
                this.capabilities = GrblUtils.getGrblStatusCapabilities(this.grblVersion, this.grblVersionLetter);
                try {
                    this.sendCommandImmediately(createCommand(GrblUtils.GRBL_VIEW_SETTINGS_COMMAND));
                    this.sendCommandImmediately(createCommand(GrblUtils.GRBL_VIEW_PARSER_STATE_COMMAND));
                } catch (Exception e) {
                    throw new RuntimeException(e);
                }
                
                Logger.getLogger(GrblController.class.getName()).log(Level.CONFIG, 
                        "{0} = {1}{2}", new Object[]{Localization.getString("controller.log.version"), this.grblVersion, this.grblVersionLetter});
                Logger.getLogger(GrblController.class.getName()).log(Level.CONFIG, 
                        "{0} = {1}", new Object[]{Localization.getString("controller.log.realtime"), this.capabilities.REAL_TIME});
            }
            
            else if (GrblUtils.isGrblProbeMessage(response)) {
                Position p = GrblUtils.parseProbePosition(response, getFirmwareSettings().getReportingUnits());
                if (p != null) {
                    dispatchProbeCoordinates(p);
                }
            }

            else if (GrblUtils.isGrblStatusString(response)) {
                // Only 1 poll is sent at a time so don't decrement, reset to zero.
                this.outstandingPolls = 0;

                // Status string goes to verbose console
                verbose = true;
                
                this.handleStatusString(response);
            }

            else if (GrblUtils.isGrblFeedbackMessage(response, capabilities)) {
                GrblFeedbackMessage grblFeedbackMessage = new GrblFeedbackMessage(response);
                // Convert feedback message to raw commands to update modal state.
                this.updateParserModalState(new GcodeCommand(GrblUtils.parseFeedbackMessage(response, capabilities)));
                this.verboseMessageForConsole(grblFeedbackMessage.toString() + "\n");
                setDistanceModeCode(grblFeedbackMessage.getDistanceMode());
                setUnitsCode(grblFeedbackMessage.getUnits());
                dispatchStateChange(COMM_IDLE);
            }

            else if (GrblUtils.isGrblSettingMessage(response)) {
                GrblSettingMessage message = new GrblSettingMessage(response);
                processed = message.toString();
            }

            if (StringUtils.isNotBlank(processed)) {
                if (verbose) {
                    this.verboseMessageForConsole(processed + "\n");
                } else {
                    this.messageForConsole(processed + "\n");
                }
            }
        } catch (Exception e) {
            String message = "";
            if (e.getMessage() != null) {
                message = ": " + e.getMessage();
            }
            message = Localization.getString("controller.error.response")
                    + " <" + processed + ">" + message;

            logger.log(Level.SEVERE, message, e);
            this.errorMessageForConsole(message + "\n");
        }
    }

    @Override
    protected void pauseStreamingEvent() throws Exception {
        if (this.capabilities.REAL_TIME) {
            this.comm.sendByteImmediately(GrblUtils.GRBL_PAUSE_COMMAND);
        }
    }
    
    @Override
    protected void resumeStreamingEvent() throws Exception {
        if (this.capabilities.REAL_TIME) {
            this.comm.sendByteImmediately(GrblUtils.GRBL_RESUME_COMMAND);
        }
    }
    
    @Override
    protected void closeCommBeforeEvent() {
        this.stopPollingPosition();
    }
    
    @Override
    protected void closeCommAfterEvent() {
        this.grblVersion = 0.0;
        this.grblVersionLetter = null;
    }
    
    @Override
    protected void openCommAfterEvent() throws Exception {
        this.comm.sendByteImmediately(GrblUtils.GRBL_RESET_COMMAND);
    }

    @Override
    protected void isReadyToStreamCommandsEvent() throws Exception {
        isReadyToSendCommandsEvent();
        if (this.controllerStatus != null && this.controllerStatus.getState().equals("Alarm")) {
            throw new Exception(Localization.getString("grbl.exception.Alarm"));
        }
    }

    @Override
    protected void isReadyToSendCommandsEvent() throws Exception {
        if (this.isReady == false) {
            throw new Exception(Localization.getString("controller.exception.booting"));
        }
    }
    
    @Override
    protected void cancelSendBeforeEvent() throws Exception {
        boolean paused = isPaused();
        // The cancel button is left enabled at all times now, but can only be
        // used for some versions of GRBL.
        if (paused && !this.capabilities.REAL_TIME) {
            throw new Exception("Cannot cancel while paused with this version of GRBL. Reconnect to reset GRBL.");
        }

        // If we're canceling a "jog" just send the door hold command.
        if (this.capabilities.JOG_MODE && controllerStatus != null &&
                "jog".equalsIgnoreCase(controllerStatus.getState())) {
            this.comm.sendByteImmediately(GrblUtils.GRBL_JOG_CANCEL_COMMAND);
        }
        // Otherwise, check if we can get fancy with a soft reset.
        else if (!paused && this.capabilities.REAL_TIME) {
            try {
                this.pauseStreaming();
                this.dispatchStateChange(ControlState.COMM_SENDING_PAUSED);
            } catch (Exception e) {
                // Oh well, was worth a shot.
                System.out.println("Exception while trying to issue a soft reset: " + e.getMessage());
            }
        }
    }
    
    @Override
    protected void cancelSendAfterEvent() throws Exception {
        if (this.capabilities.REAL_TIME && this.getStatusUpdatesEnabled()) {
            // Trigger the position listener to watch for the machine to stop.
            this.attemptsRemaining = 50;
            this.isCanceling = true;
            this.lastLocation = null;
        } else {

        }
    }

    @Override
    protected Boolean isIdleEvent() {
        if (this.capabilities.REAL_TIME) {
            return getControlState() == COMM_IDLE;
        }
        // Otherwise let the abstract controller decide.
        return true;
    }

    @Override
    public ControlState getControlState() {
        if (!this.capabilities.REAL_TIME) {
            return super.getControlState();
        }

        String state = this.controllerStatus == null ? "" : this.controllerStatus.getState();
        switch(state.toLowerCase()) {
            case "jog":
            case "run":
                return ControlState.COMM_SENDING;
            case "hold":
            case "door":
            case "queue":
                return ControlState.COMM_SENDING_PAUSED;
            case "idle":
                if (isStreaming()){
                    return ControlState.COMM_SENDING_PAUSED;
                }
            case "alarm":
            case "check":
            default:
                return ControlState.COMM_IDLE;
        }
    }

    /**
     * Sends the version specific homing cycle to the machine.
     */
    @Override
    public void performHomingCycle() throws Exception {
        if (this.isCommOpen()) {
            String gcode = GrblUtils.getHomingCommand(this.grblVersion, this.grblVersionLetter);
            if (!"".equals(gcode)) {
                GcodeCommand command = createCommand(gcode);
                this.sendCommandImmediately(command);
                return;
            }
        }
        // Throw exception
        super.performHomingCycle();
    }
    
    @Override
    public void resetCoordinatesToZero() throws Exception {
        if (this.isCommOpen()) {
            String gcode = GrblUtils.getResetCoordsToZeroCommand(this.grblVersion, this.grblVersionLetter);
            if (!"".equals(gcode)) {
                GcodeCommand command = createCommand(gcode);
                this.sendCommandImmediately(command);
                return;
            }
        }
        // Throw exception
        super.resetCoordinatesToZero();
    }
    
    @Override
    public void resetCoordinateToZero(final char coord) throws Exception {
        if (this.isCommOpen()) {
            String gcode = GrblUtils.getResetCoordToZeroCommand(coord, this.grblVersion, this.grblVersionLetter);
            if (!"".equals(gcode)) {
                GcodeCommand command = createCommand(gcode);
                this.sendCommandImmediately(command);
                return;
            }
        }
        // Throw exception
        super.resetCoordinatesToZero();
    }
    
    @Override
    public void returnToHome() throws Exception {
        if (this.isCommOpen()) {
            ArrayList<String> commands = GrblUtils.getReturnToHomeCommands(this.grblVersion, this.grblVersionLetter, this.controllerStatus.getWorkCoord().z);
            if (!commands.isEmpty()) {
                Iterator<String> iter = commands.iterator();
                // Perform the homing commands
                while(iter.hasNext()){
                    String gcode = iter.next();
                    GcodeCommand command = createCommand(gcode);
                    this.sendCommandImmediately(command);
                }
                return;
            }

            restoreParserModalState();
        }
        // Throw exception
        super.returnToHome();
    }
    
    @Override
    public void killAlarmLock() throws Exception {
        if (this.isCommOpen()) {
            String gcode = GrblUtils.getKillAlarmLockCommand(this.grblVersion, this.grblVersionLetter);
            if (!"".equals(gcode)) {
                GcodeCommand command = createCommand(gcode);
                this.sendCommandImmediately(command);
                return;
            }
        }
        // Throw exception
        super.killAlarmLock();
    }

    @Override
    public void toggleCheckMode() throws Exception {
        if (this.isCommOpen()) {
            String gcode = GrblUtils.getToggleCheckModeCommand(this.grblVersion, this.grblVersionLetter);
            if (!"".equals(gcode)) {
                GcodeCommand command = createCommand(gcode);
                this.sendCommandImmediately(command);
                return;
            }
        }
        // Throw exception
        super.toggleCheckMode();
    }

    @Override
    public void viewParserState() throws Exception {
        if (this.isCommOpen()) {
            String gcode = GrblUtils.getViewParserStateCommand(this.grblVersion, this.grblVersionLetter);
            if (!"".equals(gcode)) {
                GcodeCommand command = createCommand(gcode);
                this.sendCommandImmediately(command);
                return;
            }
        }
        // Throw exception
        super.viewParserState();
    }
    
    /**
     * If it is supported, a soft reset real-time command will be issued.
     */
    @Override
    public void softReset() throws Exception {
        if (this.isCommOpen() && this.capabilities.REAL_TIME) {
            this.comm.sendByteImmediately(GrblUtils.GRBL_RESET_COMMAND);
            //Does GRBL need more time to handle the reset?
            this.comm.softReset();
        }
    }

    @Override
    public void jogMachine(int dirX, int dirY, int dirZ, double stepSize, 
            double feedRate, Units units) throws Exception {
        if (capabilities.JOG_MODE) {
            // Format step size from spinner.
            String formattedStepSize = Utils.formatter.format(stepSize);
            String formattedFeedRate = Utils.formatter.format(feedRate);

            String commandString = GcodeUtils.generateXYZ("G91", units,
                    formattedStepSize, formattedFeedRate, dirX, dirY, dirZ);
            GcodeCommand command = createCommand("$J=" + commandString);
            sendCommandImmediately(command);
        } else {
            super.jogMachine(dirX, dirY, dirZ, stepSize, feedRate, units);
        }
    }

    /************
     * Helpers.
     ************/

    public String getGrblVersion() {
        if (this.isCommOpen()) {
            StringBuilder str = new StringBuilder();
            str.append("Grbl ");
            if (this.grblVersion > 0.0) {
                str.append(this.grblVersion);
            }
            if (this.grblVersionLetter != null) {
                str.append(this.grblVersionLetter);
            }
            
            if (this.grblVersion <= 0.0 && this.grblVersionLetter == null) {
                str.append("<").append(Localization.getString("unknown")).append(">");
            }
            
            return str.toString();
        }
        return "<" + Localization.getString("controller.log.notconnected") + ">";
    }

    /**
     * Create a timer which will execute GRBL's position polling mechanism.
     */
    private Timer createPositionPollTimer() {
        // Action Listener for GRBL's polling mechanism.
        ActionListener actionListener = new ActionListener() {
            @Override
            public void actionPerformed(ActionEvent actionEvent) {
                java.awt.EventQueue.invokeLater(new Runnable() {
                    @Override
                    public void run() {
                        try {
                            if (outstandingPolls == 0) {
                                outstandingPolls++;
                                comm.sendByteImmediately(GrblUtils.GRBL_STATUS_COMMAND);
                            } else {
                                // If a poll is somehow lost after 20 intervals,
                                // reset for sending another.
                                outstandingPolls++;
                                if (outstandingPolls >= 20) {
                                    outstandingPolls = 0;
                                }
                            }
                        } catch (Exception ex) {
                            messageForConsole(Localization.getString("controller.exception.sendingstatus")
                                    + " (" + ex.getMessage() + ")\n");
                            ex.printStackTrace();
                        }
                    }
                });
                
            }
        };
        
        return new Timer(this.getStatusUpdateRate(), actionListener);
    }

    /**
     * Begin issuing GRBL status request commands.
     */
    private void beginPollingPosition() {
        // Start sending '?' commands if supported and enabled.
        if (this.isReady && this.capabilities != null && this.getStatusUpdatesEnabled()) {
            if (this.positionPollTimer.isRunning() == false) {
                this.outstandingPolls = 0;
                this.positionPollTimer.start();
            }
        }
    }

    /**
     * Stop issuing GRBL status request commands.
     */
    private void stopPollingPosition() {
        if (this.positionPollTimer.isRunning()) {
            this.positionPollTimer.stop();
        }
    }

    
    // No longer a listener event
    private void handleStatusString(final String string) {
        if (this.capabilities == null) {
            return;
        }

        ControlState before = getControlState();
        String beforeState = controllerStatus == null ? "" : controllerStatus.getState();

        controllerStatus = GrblUtils.getStatusFromStatusString(
                controllerStatus, string, capabilities, getFirmwareSettings().getReportingUnits());

        // Make UGS more responsive to the state being reported by GRBL.
        if (before != getControlState()) {
            this.dispatchStateChange(getControlState());
        }

        // GRBL 1.1 jog complete transition
        if (StringUtils.equals(beforeState, "Jog") && controllerStatus.getState().equals("Idle")) {
            this.comm.cancelSend();
        }

        // Prior to GRBL v1.1 the GUI is required to keep checking locations
        // to verify that the machine has come to a complete stop after
        // pausing.
        if (isCanceling) {
            if (attemptsRemaining > 0 && lastLocation != null) {
                attemptsRemaining--;
                // If the machine goes into idle, we no longer need to cancel.
                if (this.controllerStatus.getState().equals("Idle")) {
                    isCanceling = false;
                }
                // Otherwise check if the machine is Hold/Queue and stopped.
                else if ((this.controllerStatus.getState().equals("Hold")
                        || this.controllerStatus.getState().equals("Queue"))
                        && lastLocation.equals(this.controllerStatus.getMachineCoord())) {
                    try {
                        this.issueSoftReset();
                    } catch(Exception e) {
                        this.errorMessageForConsole(e.getMessage() + "\n");
                    }
                    isCanceling = false;
                }
                if (isCanceling && attemptsRemaining == 0) {
                    this.errorMessageForConsole(Localization.getString("grbl.exception.cancelReset") + "\n");
                }
            }
            lastLocation = new Position(this.controllerStatus.getMachineCoord());
        }
        
        // Save max Z location
        if (this.controllerStatus != null && this.getUnitsCode() != null
                && this.controllerStatus.getMachineCoord() != null) {
            Units u = this.getUnitsCode().equalsIgnoreCase("G21") ?
                    Units.MM : Units.INCH;
            double zLocationMM = this.controllerStatus.getMachineCoord().z;
            if (u == Units.INCH)
                zLocationMM *= 26.4;
            
            if (zLocationMM > this.maxZLocationMM) {
                maxZLocationMM = zLocationMM;
            }
        }

        dispatchStatusString(controllerStatus);
    }
    
    @Override
    protected void statusUpdatesEnabledValueChanged(boolean enabled) {
        if (enabled) {
            beginPollingPosition();
        } else {
            stopPollingPosition();
        }
    }
    
    @Override
    protected void statusUpdatesRateValueChanged(int rate) {
        this.stopPollingPosition();
        this.positionPollTimer = this.createPositionPollTimer();
        
        // This will start the timer up again if it is supported and enabled.
        this.beginPollingPosition();
    }

    @Override
    public void sendOverrideCommand(Overrides command) throws Exception {
        Byte realTimeCommand = GrblUtils.getOverrideForEnum(command, capabilities);
        if (realTimeCommand != null) {
            this.messageForConsole(String.format(">>> 0x%02x\n", realTimeCommand));
            this.comm.sendByteImmediately(realTimeCommand);
        }
    }
}<|MERGE_RESOLUTION|>--- conflicted
+++ resolved
@@ -1,9 +1,5 @@
 /*
-<<<<<<< HEAD
-    Copyright 2013-2017 Will Winder
-=======
     Copyright 2013-2018 Will Winder
->>>>>>> c58ed24d
 
     This file is part of Universal Gcode Sender (UGS).
 
