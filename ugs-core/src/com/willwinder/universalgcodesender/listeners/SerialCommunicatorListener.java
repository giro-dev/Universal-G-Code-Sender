/*
    Copyright 2012-2018 Will Winder

    This file is part of Universal Gcode Sender (UGS).

    UGS is free software: you can redistribute it and/or modify
    it under the terms of the GNU General Public License as published by
    the Free Software Foundation, either version 3 of the License, or
    (at your option) any later version.

    UGS is distributed in the hope that it will be useful,
    but WITHOUT ANY WARRANTY; without even the implied warranty of
    MERCHANTABILITY or FITNESS FOR A PARTICULAR PURPOSE.  See the
    GNU General Public License for more details.

    You should have received a copy of the GNU General Public License
    along with UGS.  If not, see <http://www.gnu.org/licenses/>.
 */

package com.willwinder.universalgcodesender.listeners;

import com.willwinder.universalgcodesender.types.GcodeCommand;

/**
 * This is the interface which the SerialCommunicator class uses to notify
 * external programs of important events during communication.
 *
 * @author wwinder
 */
public interface SerialCommunicatorListener {
<<<<<<< HEAD
    void rawResponseListener(String response);

    /**
     * This method will be called when a command has
     * @param command
=======

    /**
     * Is called when a raw response message is received from the controller
     *
     * @param response a response message from the controller
     */
    void rawResponseListener(String response);

    /**
     * When a command has been sent by the controller
     *
     * @param command the command successfully sent to the controller
>>>>>>> 66ad033d
     */
    void commandSent(GcodeCommand command);

    /**
<<<<<<< HEAD
     * This method will be called when a command has been skipped.
     *
     * @param command the command being skipped
=======
     * The command skipped and not sent by the controller
     *
     * @param command the command that has been skipped
>>>>>>> 66ad033d
     */
    void commandSkipped(GcodeCommand command);

    /**
<<<<<<< HEAD
     * This method will be called when the communicator is paused.
     */
    void communicatorPaused();


=======
     * A message to be displayed in the console
     *
     * @param msg a text message
     */
>>>>>>> 66ad033d
    void messageForConsole(String msg);


    /**
     * A verbose message to be displayed in the console.
     *
     * @param msg a text message
     */
    void verboseMessageForConsole(String msg);


    /**
     * An error message to be displayed in the console
     *
     * @param msg a text message
     */
    void errorMessageForConsole(String msg);
}<|MERGE_RESOLUTION|>--- conflicted
+++ resolved
@@ -28,13 +28,6 @@
  * @author wwinder
  */
 public interface SerialCommunicatorListener {
-<<<<<<< HEAD
-    void rawResponseListener(String response);
-
-    /**
-     * This method will be called when a command has
-     * @param command
-=======
 
     /**
      * Is called when a raw response message is received from the controller
@@ -47,38 +40,27 @@
      * When a command has been sent by the controller
      *
      * @param command the command successfully sent to the controller
->>>>>>> 66ad033d
      */
     void commandSent(GcodeCommand command);
 
     /**
-<<<<<<< HEAD
-     * This method will be called when a command has been skipped.
-     *
-     * @param command the command being skipped
-=======
      * The command skipped and not sent by the controller
      *
      * @param command the command that has been skipped
->>>>>>> 66ad033d
      */
     void commandSkipped(GcodeCommand command);
 
     /**
-<<<<<<< HEAD
      * This method will be called when the communicator is paused.
      */
     void communicatorPaused();
 
-
-=======
+    /**
      * A message to be displayed in the console
      *
      * @param msg a text message
      */
->>>>>>> 66ad033d
     void messageForConsole(String msg);
-
 
     /**
      * A verbose message to be displayed in the console.
@@ -87,7 +69,6 @@
      */
     void verboseMessageForConsole(String msg);
 
-
     /**
      * An error message to be displayed in the console
      *
